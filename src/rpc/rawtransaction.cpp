// Copyright (c) 2010 Satoshi Nakamoto
// Copyright (c) 2009-2016 The Bitcoin Core developers
// Distributed under the MIT software license, see the accompanying
// file COPYING or http://www.opensource.org/licenses/mit-license.php.

#include "base58.h"
#include "chain.h"
#include "coins.h"
#include "config.h"
#include "consensus/validation.h"
#include "core_io.h"
#include "dstencode.h"
#include "init.h"
#include "keystore.h"
#include "merkleblock.h"
#include "net.h"
#include "policy/policy.h"
#include "primitives/transaction.h"
#include "rpc/safemode.h"
#include "rpc/server.h"
#include "rpc/tojson.h"
#include "script/script.h"
#include "script/script_error.h"
#include "script/sign.h"
#include "script/standard.h"
#include "txmempool.h"
#include "uint256.h"
#include "utilstrencodings.h"
#include "validation.h"
#ifdef ENABLE_WALLET
#include "wallet/rpcwallet.h"
#include "wallet/wallet.h"
#endif

#include <cstdint>

#include <univalue.h>

void ScriptPubKeyToJSON(const Config &config, const CScript &scriptPubKey,
                        UniValue &out, bool fIncludeHex) {
    txnouttype type;
    std::vector<CTxDestination> addresses;
    int nRequired;

    out.pushKV("asm", ScriptToAsmStr(scriptPubKey));
    if (fIncludeHex) {
        out.push_back(
            Pair("hex", HexStr(scriptPubKey.begin(), scriptPubKey.end())));
    }

    if (!ExtractDestinations(scriptPubKey, type, addresses, nRequired)) {
        out.pushKV("type", GetTxnOutputType(type));
        return;
    }

    out.pushKV("reqSigs", nRequired);
    out.pushKV("type", GetTxnOutputType(type));

    UniValue a(UniValue::VARR);
    for (const CTxDestination &addr : addresses) {
        a.push_back(EncodeDestination(addr));
    }

    out.pushKV("addresses", a);
}

void TxToJSON(const Config &config, const CTransaction &tx,
              const uint256 hashBlock, UniValue &entry) {
    entry.pushKV("txid", tx.GetId().GetHex());
    entry.pushKV("hash", tx.GetHash().GetHex());
    entry.push_back(Pair(
        "size", int(::GetSerializeSize(tx, SER_NETWORK, PROTOCOL_VERSION))));
    entry.pushKV("version", tx.nVersion);
    entry.pushKV("locktime", int64_t(tx.nLockTime));

    UniValue vin(UniValue::VARR);
    for (unsigned int i = 0; i < tx.vin.size(); i++) {
        const CTxIn &txin = tx.vin[i];
        UniValue in(UniValue::VOBJ);
        if (tx.IsCoinBase()) {
            in.push_back(Pair("coinbase", HexStr(txin.scriptSig.begin(),
                                                 txin.scriptSig.end())));
        } else {
            in.pushKV("txid", txin.prevout.GetTxId().GetHex());
            in.pushKV("vout", int64_t(txin.prevout.GetN()));
            UniValue o(UniValue::VOBJ);
            o.pushKV("asm", ScriptToAsmStr(txin.scriptSig, true));
            o.push_back(Pair(
                "hex", HexStr(txin.scriptSig.begin(), txin.scriptSig.end())));
            in.pushKV("scriptSig", o);
        }

        in.pushKV("sequence", int64_t(txin.nSequence));
        vin.push_back(in);
    }

    entry.pushKV("vin", vin);
    UniValue vout(UniValue::VARR);
    for (unsigned int i = 0; i < tx.vout.size(); i++) {
        const CTxOut &txout = tx.vout[i];
        UniValue out(UniValue::VOBJ);
        out.pushKV("value", ValueFromAmount(txout.nValue));
        out.pushKV("n", int64_t(i));
        UniValue o(UniValue::VOBJ);
        ScriptPubKeyToJSON(config, txout.scriptPubKey, o, true);
        out.pushKV("scriptPubKey", o);
        vout.push_back(out);
    }

    entry.pushKV("vout", vout);

    if (!hashBlock.IsNull()) {
        entry.pushKV("blockhash", hashBlock.GetHex());
        BlockMap::iterator mi = mapBlockIndex.find(hashBlock);
        if (mi != mapBlockIndex.end() && (*mi).second) {
            CBlockIndex *pindex = (*mi).second;
            if (chainActive.Contains(pindex)) {
                entry.push_back(
                    Pair("confirmations",
                         1 + chainActive.Height() - pindex->nHeight));
                entry.pushKV("time", pindex->GetBlockTime());
                entry.pushKV("blocktime", pindex->GetBlockTime());
            } else {
                entry.pushKV("confirmations", 0);
            }
        }
    }
}

static UniValue getrawtransaction(const Config &config,
                                  const JSONRPCRequest &request) {
    if (request.fHelp || request.params.size() < 1 ||
        request.params.size() > 2) {
        throw std::runtime_error(
            "getrawtransaction \"txid\" ( verbose )\n"

            "\nNOTE: By default this function only works for mempool "
            "transactions. If the -txindex option is\n"
            "enabled, it also works for blockchain transactions.\n"
            "DEPRECATED: for now, it also works for transactions with unspent "
            "outputs.\n"

            "\nReturn the raw transaction data.\n"
            "\nIf verbose is 'true', returns an Object with information about "
            "'txid'.\n"
            "If verbose is 'false' or omitted, returns a string that is "
            "serialized, hex-encoded data for 'txid'.\n"

            "\nArguments:\n"
            "1. \"txid\"      (string, required) The transaction id\n"
            "2. verbose       (bool, optional, default=false) If false, return "
            "a string, otherwise return a json object\n"

            "\nResult (if verbose is not set or set to false):\n"
            "\"data\"      (string) The serialized, hex-encoded data for "
            "'txid'\n"

            "\nResult (if verbose is set to true):\n"
            "{\n"
            "  \"hex\" : \"data\",       (string) The serialized, hex-encoded "
            "data for 'txid'\n"
            "  \"txid\" : \"id\",        (string) The transaction id (same as "
            "provided)\n"
            "  \"hash\" : \"id\",        (string) The transaction hash "
            "(differs from txid for witness transactions)\n"
            "  \"size\" : n,             (numeric) The serialized transaction "
            "size\n"
            "  \"version\" : n,          (numeric) The version\n"
            "  \"locktime\" : ttt,       (numeric) The lock time\n"
            "  \"vin\" : [               (array of json objects)\n"
            "     {\n"
            "       \"txid\": \"id\",    (string) The transaction id\n"
            "       \"vout\": n,         (numeric) \n"
            "       \"scriptSig\": {     (json object) The script\n"
            "         \"asm\": \"asm\",  (string) asm\n"
            "         \"hex\": \"hex\"   (string) hex\n"
            "       },\n"
            "       \"sequence\": n      (numeric) The script sequence number\n"
            "     }\n"
            "     ,...\n"
            "  ],\n"
            "  \"vout\" : [              (array of json objects)\n"
            "     {\n"
            "       \"value\" : x.xxx,            (numeric) The value in " +
            CURRENCY_UNIT +
            "\n"
            "       \"n\" : n,                    (numeric) index\n"
            "       \"scriptPubKey\" : {          (json object)\n"
            "         \"asm\" : \"asm\",          (string) the asm\n"
            "         \"hex\" : \"hex\",          (string) the hex\n"
            "         \"reqSigs\" : n,            (numeric) The required sigs\n"
            "         \"type\" : \"pubkeyhash\",  (string) The type, eg "
            "'pubkeyhash'\n"
            "         \"addresses\" : [           (json array of string)\n"
            "           \"address\"        (string) bitcoin address\n"
            "           ,...\n"
            "         ]\n"
            "       }\n"
            "     }\n"
            "     ,...\n"
            "  ],\n"
            "  \"blockhash\" : \"hash\",   (string) the block hash\n"
            "  \"confirmations\" : n,      (numeric) The confirmations\n"
            "  \"time\" : ttt,             (numeric) The transaction time in "
            "seconds since epoch (Jan 1 1970 GMT)\n"
            "  \"blocktime\" : ttt         (numeric) The block time in seconds "
            "since epoch (Jan 1 1970 GMT)\n"
            "}\n"

            "\nExamples:\n" +
            HelpExampleCli("getrawtransaction", "\"mytxid\"") +
            HelpExampleCli("getrawtransaction", "\"mytxid\" true") +
            HelpExampleRpc("getrawtransaction", "\"mytxid\", true"));
    }

    LOCK(cs_main);

    TxId txid = TxId(ParseHashV(request.params[0], "parameter 1"));

    // Accept either a bool (true) or a num (>=1) to indicate verbose output.
    bool fVerbose = false;
    if (request.params.size() > 1) {
        if (request.params[1].isNum()) {
            if (request.params[1].get_int() != 0) {
                fVerbose = true;
            }
        } else if (request.params[1].isBool()) {
            if (request.params[1].isTrue()) {
                fVerbose = true;
            }
        } else {
            throw JSONRPCError(
                RPC_TYPE_ERROR,
                "Invalid type provided. Verbose parameter must be a boolean.");
        }
    }

    CTransactionRef tx;
    uint256 hashBlock;
    if (!GetTransaction(config, txid, tx, hashBlock, true)) {
        throw JSONRPCError(
            RPC_INVALID_ADDRESS_OR_KEY,
            std::string(fTxIndex ? "No such mempool or blockchain transaction"
                                 : "No such mempool transaction. Use -txindex "
                                   "to enable blockchain transaction queries") +
                ". Use gettransaction for wallet transactions.");
    }

    std::string strHex = EncodeHexTx(*tx, RPCSerializationFlags());

    if (!fVerbose) {
        return strHex;
    }

    UniValue result(UniValue::VOBJ);
    result.pushKV("hex", strHex);
    TxToJSON(config, *tx, hashBlock, result);
    return result;
}

static UniValue gettxoutproof(const Config &config,
                              const JSONRPCRequest &request) {
    if (request.fHelp ||
        (request.params.size() != 1 && request.params.size() != 2)) {
        throw std::runtime_error(
            "gettxoutproof [\"txid\",...] ( blockhash )\n"
            "\nReturns a hex-encoded proof that \"txid\" was included in a "
            "block.\n"
            "\nNOTE: By default this function only works sometimes. This is "
            "when there is an\n"
            "unspent output in the utxo for this transaction. To make it "
            "always work,\n"
            "you need to maintain a transaction index, using the -txindex "
            "command line option or\n"
            "specify the block in which the transaction is included manually "
            "(by blockhash).\n"
            "\nArguments:\n"
            "1. \"txids\"       (string) A json array of txids to filter\n"
            "    [\n"
            "      \"txid\"     (string) A transaction hash\n"
            "      ,...\n"
            "    ]\n"
            "2. \"blockhash\"   (string, optional) If specified, looks for "
            "txid in the block with this hash\n"
            "\nResult:\n"
            "\"data\"           (string) A string that is a serialized, "
            "hex-encoded data for the proof.\n");
    }

    std::set<TxId> setTxIds;
    TxId oneTxId;
    UniValue txids = request.params[0].get_array();
    for (unsigned int idx = 0; idx < txids.size(); idx++) {
        const UniValue &utxid = txids[idx];
        if (utxid.get_str().length() != 64 || !IsHex(utxid.get_str())) {
            throw JSONRPCError(RPC_INVALID_PARAMETER,
                               std::string("Invalid txid ") + utxid.get_str());
        }

        TxId txid(uint256S(utxid.get_str()));
        if (setTxIds.count(txid)) {
            throw JSONRPCError(
                RPC_INVALID_PARAMETER,
                std::string("Invalid parameter, duplicated txid: ") +
                    utxid.get_str());
        }

        setTxIds.insert(txid);
        oneTxId = txid;
    }

    LOCK(cs_main);

    CBlockIndex *pblockindex = nullptr;

    uint256 hashBlock;
    if (request.params.size() > 1) {
        hashBlock = uint256S(request.params[1].get_str());
        if (!mapBlockIndex.count(hashBlock)) {
            throw JSONRPCError(RPC_INVALID_ADDRESS_OR_KEY, "Block not found");
        }
        pblockindex = mapBlockIndex[hashBlock];
    } else {
        // Loop through txids and try to find which block they're in. Exit loop
        // once a block is found.
        for (const auto &txid : setTxIds) {
            const Coin &coin = AccessByTxid(*pcoinsTip, txid);
            if (!coin.IsSpent()) {
                pblockindex = chainActive[coin.GetHeight()];
                break;
            }
        }
    }

    if (pblockindex == nullptr) {
        CTransactionRef tx;
        if (!GetTransaction(config, oneTxId, tx, hashBlock, false) ||
            hashBlock.IsNull()) {
            throw JSONRPCError(RPC_INVALID_ADDRESS_OR_KEY,
                               "Transaction not yet in block");
        }

        if (!mapBlockIndex.count(hashBlock)) {
            throw JSONRPCError(RPC_INTERNAL_ERROR, "Transaction index corrupt");
        }

        pblockindex = mapBlockIndex[hashBlock];
    }

    CBlock block;
    if (!ReadBlockFromDisk(block, pblockindex, config)) {
        throw JSONRPCError(RPC_INTERNAL_ERROR, "Can't read block from disk");
    }

    unsigned int ntxFound = 0;
    for (const auto &tx : block.vtx) {
        if (setTxIds.count(tx->GetId())) {
            ntxFound++;
        }
    }

    if (ntxFound != setTxIds.size()) {
        throw JSONRPCError(
            RPC_INVALID_ADDRESS_OR_KEY,
            "Not all transactions found in specified or retrieved block");
    }

    CDataStream ssMB(SER_NETWORK, PROTOCOL_VERSION);
    CMerkleBlock mb(block, setTxIds);
    ssMB << mb;
    std::string strHex = HexStr(ssMB.begin(), ssMB.end());
    return strHex;
}

static UniValue verifytxoutproof(const Config &config,
                                 const JSONRPCRequest &request) {
    if (request.fHelp || request.params.size() != 1) {
        throw std::runtime_error(
            "verifytxoutproof \"proof\"\n"
            "\nVerifies that a proof points to a transaction in a block, "
            "returning the transaction it commits to\n"
            "and throwing an RPC error if the block is not in our best chain\n"
            "\nArguments:\n"
            "1. \"proof\"    (string, required) The hex-encoded proof "
            "generated by gettxoutproof\n"
            "\nResult:\n"
            "[\"txid\"]      (array, strings) The txid(s) which the proof "
            "commits to, or empty array if the proof is invalid\n");
    }

    CDataStream ssMB(ParseHexV(request.params[0], "proof"), SER_NETWORK,
                     PROTOCOL_VERSION);
    CMerkleBlock merkleBlock;
    ssMB >> merkleBlock;

    UniValue res(UniValue::VARR);

    std::vector<uint256> vMatch;
    std::vector<unsigned int> vIndex;
    if (merkleBlock.txn.ExtractMatches(vMatch, vIndex) !=
        merkleBlock.header.hashMerkleRoot) {
        return res;
    }

    LOCK(cs_main);

    if (!mapBlockIndex.count(merkleBlock.header.GetHash()) ||
        !chainActive.Contains(mapBlockIndex[merkleBlock.header.GetHash()])) {
        throw JSONRPCError(RPC_INVALID_ADDRESS_OR_KEY,
                           "Block not found in chain");
    }

    for (const uint256 &hash : vMatch) {
        res.push_back(hash.GetHex());
    }

    return res;
}

static UniValue createrawtransaction(const Config &config,
                                     const JSONRPCRequest &request) {
    if (request.fHelp || request.params.size() < 2 ||
        request.params.size() > 3) {
        throw std::runtime_error(
            "createrawtransaction [{\"txid\":\"id\",\"vout\":n},...] "
            "{\"address\":amount,\"data\":\"hex\",...} ( locktime )\n"
            "\nCreate a transaction spending the given inputs and creating new "
            "outputs.\n"
            "Outputs can be addresses or data.\n"
            "Returns hex-encoded raw transaction.\n"
            "Note that the transaction's inputs are not signed, and\n"
            "it is not stored in the wallet or transmitted to the network.\n"

            "\nArguments:\n"
            "1. \"inputs\"                (array, required) A json array of "
            "json objects\n"
            "     [\n"
            "       {\n"
            "         \"txid\":\"id\",    (string, required) The transaction "
            "id\n"
            "         \"vout\":n,         (numeric, required) The output "
            "number\n"
            "         \"sequence\":n      (numeric, optional) The sequence "
            "number\n"
            "       } \n"
            "       ,...\n"
            "     ]\n"
            "2. \"outputs\"               (object, required) a json object "
            "with outputs\n"
            "    {\n"
            "      \"address\": x.xxx,    (numeric or string, required) The "
            "key is the bitcoin address, the numeric value (can be string) is "
            "the " +
            CURRENCY_UNIT +
            " amount\n"
            "      \"data\": \"hex\"      (string, required) The key is "
            "\"data\", the value is hex encoded data\n"
            "      ,...\n"
            "    }\n"
            "3. locktime                  (numeric, optional, default=0) Raw "
            "locktime. Non-0 value also locktime-activates inputs\n"
            "\nResult:\n"
            "\"transaction\"              (string) hex string of the "
            "transaction\n"

            "\nExamples:\n" +
            HelpExampleCli("createrawtransaction",
                           "\"[{\\\"txid\\\":\\\"myid\\\",\\\"vout\\\":0}]\" "
                           "\"{\\\"address\\\":0.01}\"") +
            HelpExampleCli("createrawtransaction",
                           "\"[{\\\"txid\\\":\\\"myid\\\",\\\"vout\\\":0}]\" "
                           "\"{\\\"data\\\":\\\"00010203\\\"}\"") +
            HelpExampleRpc("createrawtransaction",
                           "\"[{\\\"txid\\\":\\\"myid\\\",\\\"vout\\\":0}]\", "
                           "\"{\\\"address\\\":0.01}\"") +
            HelpExampleRpc("createrawtransaction",
                           "\"[{\\\"txid\\\":\\\"myid\\\",\\\"vout\\\":0}]\", "
                           "\"{\\\"data\\\":\\\"00010203\\\"}\""));
    }

    RPCTypeCheck(request.params,
                 {UniValue::VARR, UniValue::VOBJ, UniValue::VNUM}, true);
    if (request.params[0].isNull() || request.params[1].isNull()) {
        throw JSONRPCError(
            RPC_INVALID_PARAMETER,
            "Invalid parameter, arguments 1 and 2 must be non-null");
    }

    UniValue inputs = request.params[0].get_array();
    UniValue sendTo = request.params[1].get_obj();

    CMutableTransaction rawTx;

    if (request.params.size() > 2 && !request.params[2].isNull()) {
        int64_t nLockTime = request.params[2].get_int64();
        if (nLockTime < 0 || nLockTime > std::numeric_limits<uint32_t>::max()) {
            throw JSONRPCError(RPC_INVALID_PARAMETER,
                               "Invalid parameter, locktime out of range");
        }

        rawTx.nLockTime = nLockTime;
    }

    for (size_t idx = 0; idx < inputs.size(); idx++) {
        const UniValue &input = inputs[idx];
        const UniValue &o = input.get_obj();

        uint256 txid = ParseHashO(o, "txid");

        const UniValue &vout_v = find_value(o, "vout");
        if (vout_v.isNull()) {
            throw JSONRPCError(RPC_INVALID_PARAMETER,
                               "Invalid parameter, missing vout key");
        }

        if (!vout_v.isNum()) {
            throw JSONRPCError(RPC_INVALID_PARAMETER,
                               "Invalid parameter, vout must be a number");
        }

        int nOutput = vout_v.get_int();
        if (nOutput < 0) {
            throw JSONRPCError(RPC_INVALID_PARAMETER,
                               "Invalid parameter, vout must be positive");
        }

        uint32_t nSequence =
            (rawTx.nLockTime ? std::numeric_limits<uint32_t>::max() - 1
                             : std::numeric_limits<uint32_t>::max());

        // Set the sequence number if passed in the parameters object.
        const UniValue &sequenceObj = find_value(o, "sequence");
        if (sequenceObj.isNum()) {
            int64_t seqNr64 = sequenceObj.get_int64();
            if (seqNr64 < 0 || seqNr64 > std::numeric_limits<uint32_t>::max()) {
                throw JSONRPCError(
                    RPC_INVALID_PARAMETER,
                    "Invalid parameter, sequence number is out of range");
            }

            nSequence = uint32_t(seqNr64);
        }

        CTxIn in(COutPoint(txid, nOutput), CScript(), nSequence);
        rawTx.vin.push_back(in);
    }

    std::set<CTxDestination> destinations;
    std::vector<std::string> addrList = sendTo.getKeys();
    for (const std::string &name_ : addrList) {
        if (name_ == "data") {
            std::vector<uint8_t> data =
                ParseHexV(sendTo[name_].getValStr(), "Data");

            CTxOut out(Amount::zero(), CScript() << OP_RETURN << data);
            rawTx.vout.push_back(out);
        } else {
            CTxDestination destination =
                DecodeDestination(name_, config.GetChainParams());
            if (!IsValidDestination(destination)) {
                throw JSONRPCError(RPC_INVALID_ADDRESS_OR_KEY,
                                   std::string("Invalid Bitcoin address: ") +
                                       name_);
            }

            if (!destinations.insert(destination).second) {
                throw JSONRPCError(
                    RPC_INVALID_PARAMETER,
                    std::string("Invalid parameter, duplicated address: ") +
                        name_);
            }

            CScript scriptPubKey = GetScriptForDestination(destination);
            Amount nAmount = AmountFromValue(sendTo[name_]);

            CTxOut out(nAmount, scriptPubKey);
            rawTx.vout.push_back(out);
        }
    }

    return EncodeHexTx(CTransaction(rawTx));
}

static UniValue decoderawtransaction(const Config &config,
                                     const JSONRPCRequest &request) {
    if (request.fHelp || request.params.size() != 1) {
        throw std::runtime_error(
            "decoderawtransaction \"hexstring\"\n"
            "\nReturn a JSON object representing the serialized, hex-encoded "
            "transaction.\n"

            "\nArguments:\n"
            "1. \"hexstring\"      (string, required) The transaction hex "
            "string\n"

            "\nResult:\n"
            "{\n"
            "  \"txid\" : \"id\",        (string) The transaction id\n"
            "  \"hash\" : \"id\",        (string) The transaction hash "
            "(differs from txid for witness transactions)\n"
            "  \"size\" : n,             (numeric) The transaction size\n"
            "  \"version\" : n,          (numeric) The version\n"
            "  \"locktime\" : ttt,       (numeric) The lock time\n"
            "  \"vin\" : [               (array of json objects)\n"
            "     {\n"
            "       \"txid\": \"id\",    (string) The transaction id\n"
            "       \"vout\": n,         (numeric) The output number\n"
            "       \"scriptSig\": {     (json object) The script\n"
            "         \"asm\": \"asm\",  (string) asm\n"
            "         \"hex\": \"hex\"   (string) hex\n"
            "       },\n"
            "       \"sequence\": n     (numeric) The script sequence number\n"
            "     }\n"
            "     ,...\n"
            "  ],\n"
            "  \"vout\" : [             (array of json objects)\n"
            "     {\n"
            "       \"value\" : x.xxx,            (numeric) The value in " +
            CURRENCY_UNIT +
            "\n"
            "       \"n\" : n,                    (numeric) index\n"
            "       \"scriptPubKey\" : {          (json object)\n"
            "         \"asm\" : \"asm\",          (string) the asm\n"
            "         \"hex\" : \"hex\",          (string) the hex\n"
            "         \"reqSigs\" : n,            (numeric) The required sigs\n"
            "         \"type\" : \"pubkeyhash\",  (string) The type, eg "
            "'pubkeyhash'\n"
            "         \"addresses\" : [           (json array of string)\n"
            "           \"12tvKAXCxZjSmdNbao16dKXC8tRWfcF5oc\"   (string) "
            "bitcoin address\n"
            "           ,...\n"
            "         ]\n"
            "       }\n"
            "     }\n"
            "     ,...\n"
            "  ],\n"
            "}\n"

            "\nExamples:\n" +
            HelpExampleCli("decoderawtransaction", "\"hexstring\"") +
            HelpExampleRpc("decoderawtransaction", "\"hexstring\""));
    }

    LOCK(cs_main);
    RPCTypeCheck(request.params, {UniValue::VSTR});

    CMutableTransaction mtx;

    if (!DecodeHexTx(mtx, request.params[0].get_str())) {
        throw JSONRPCError(RPC_DESERIALIZATION_ERROR, "TX decode failed");
    }

    UniValue result(UniValue::VOBJ);
    TxToJSON(config, CTransaction(std::move(mtx)), uint256(), result);

    return result;
}

static UniValue decodescript(const Config &config,
                             const JSONRPCRequest &request) {
    if (request.fHelp || request.params.size() != 1) {
        throw std::runtime_error(
            "decodescript \"hexstring\"\n"
            "\nDecode a hex-encoded script.\n"
            "\nArguments:\n"
            "1. \"hexstring\"     (string) the hex encoded script\n"
            "\nResult:\n"
            "{\n"
            "  \"asm\":\"asm\",   (string) Script public key\n"
            "  \"hex\":\"hex\",   (string) hex encoded public key\n"
            "  \"type\":\"type\", (string) The output type\n"
            "  \"reqSigs\": n,    (numeric) The required signatures\n"
            "  \"addresses\": [   (json array of string)\n"
            "     \"address\"     (string) bitcoin address\n"
            "     ,...\n"
            "  ],\n"
            "  \"p2sh\",\"address\" (string) address of P2SH script wrapping "
            "this redeem script (not returned if the script is already a "
            "P2SH).\n"
            "}\n"
            "\nExamples:\n" +
            HelpExampleCli("decodescript", "\"hexstring\"") +
            HelpExampleRpc("decodescript", "\"hexstring\""));
    }

    RPCTypeCheck(request.params, {UniValue::VSTR});

    UniValue r(UniValue::VOBJ);
    CScript script;
    if (request.params[0].get_str().size() > 0) {
        std::vector<uint8_t> scriptData(
            ParseHexV(request.params[0], "argument"));
        script = CScript(scriptData.begin(), scriptData.end());
    } else {
        // Empty scripts are valid.
    }

    ScriptPubKeyToJSON(config, script, r, false);

    UniValue type;
    type = find_value(r, "type");

    if (type.isStr() && type.get_str() != "scripthash") {
        // P2SH cannot be wrapped in a P2SH. If this script is already a P2SH,
        // don't return the address for a P2SH of the P2SH.
        r.pushKV("p2sh", EncodeDestination(CScriptID(script)));
    }

    return r;
}

/**
 * Pushes a JSON object for script verification or signing errors to vErrorsRet.
 */
static void TxInErrorToJSON(const CTxIn &txin, UniValue &vErrorsRet,
                            const std::string &strMessage) {
    UniValue entry(UniValue::VOBJ);
    entry.pushKV("txid", txin.prevout.GetTxId().ToString());
    entry.pushKV("vout", uint64_t(txin.prevout.GetN()));
    entry.push_back(Pair("scriptSig",
                         HexStr(txin.scriptSig.begin(), txin.scriptSig.end())));
    entry.pushKV("sequence", uint64_t(txin.nSequence));
    entry.pushKV("error", strMessage);
    vErrorsRet.push_back(entry);
}

UniValue combinerawtransaction(const Config &config,
                               const JSONRPCRequest &request) {

    if (request.fHelp || request.params.size() != 1) {
        throw std::runtime_error(
            "combinerawtransaction [\"hexstring\",...]\n"
            "\nCombine multiple partially signed transactions into one "
            "transaction.\n"
            "The combined transaction may be another partially signed "
            "transaction or a \n"
            "fully signed transaction."

            "\nArguments:\n"
            "1. \"txs\"         (string) A json array of hex strings of "
            "partially signed transactions\n"
            "    [\n"
            "      \"hexstring\"     (string) A transaction hash\n"
            "      ,...\n"
            "    ]\n"

            "\nResult:\n"
            "\"hex\" : \"value\",           (string) The hex-encoded raw "
            "transaction with signature(s)\n"

            "\nExamples:\n" +
            HelpExampleCli("combinerawtransaction",
                           "[\"myhex1\", \"myhex2\", \"myhex3\"]"));
    }

    UniValue txs = request.params[0].get_array();
    std::vector<CMutableTransaction> txVariants(txs.size());

    for (unsigned int idx = 0; idx < txs.size(); idx++) {
        if (!DecodeHexTx(txVariants[idx], txs[idx].get_str())) {
            throw JSONRPCError(RPC_DESERIALIZATION_ERROR,
                               strprintf("TX decode failed for tx %d", idx));
        }
    }

    if (txVariants.empty()) {
        throw JSONRPCError(RPC_DESERIALIZATION_ERROR, "Missing transactions");
    }

    // mergedTx will end up with all the signatures; it
    // starts as a clone of the rawtx:
    CMutableTransaction mergedTx(txVariants[0]);

    // Fetch previous transactions (inputs):
    CCoinsView viewDummy;
    CCoinsViewCache view(&viewDummy);
    {
        LOCK(cs_main);
        LOCK(mempool.cs);
        CCoinsViewCache &viewChain = *pcoinsTip;
        CCoinsViewMemPool viewMempool(&viewChain, mempool);
        // temporarily switch cache backend to db+mempool view
        view.SetBackend(viewMempool);

        for (const CTxIn &txin : mergedTx.vin) {
            // Load entries from viewChain into view; can fail.
            view.AccessCoin(txin.prevout);
        }

        // switch back to avoid locking mempool for too long
        view.SetBackend(viewDummy);
    }

    // Use CTransaction for the constant parts of the
    // transaction to avoid rehashing.
    const CTransaction txConst(mergedTx);
    // Sign what we can:
    for (size_t i = 0; i < mergedTx.vin.size(); i++) {
        CTxIn &txin = mergedTx.vin[i];
        const Coin &coin = view.AccessCoin(txin.prevout);
        if (coin.IsSpent()) {
            throw JSONRPCError(RPC_VERIFY_ERROR,
                               "Input not found or already spent");
        }
        const CScript &prevPubKey = coin.GetTxOut().scriptPubKey;
        const Amount &amount = coin.GetTxOut().nValue;

        SignatureData sigdata;

        // ... and merge in other signatures:
        for (const CMutableTransaction &txv : txVariants) {
            if (txv.vin.size() > i) {
                sigdata = CombineSignatures(
                    prevPubKey,
                    TransactionSignatureChecker(&txConst, i, amount), sigdata,
                    DataFromTransaction(txv, i));
            }
        }

        UpdateTransaction(mergedTx, i, sigdata);
    }

    return EncodeHexTx(CTransaction(mergedTx));
}

static UniValue signrawtransaction(const Config &config,
                                   const JSONRPCRequest &request) {
#ifdef ENABLE_WALLET
    CWallet *const pwallet = GetWalletForJSONRPCRequest(request);
#endif

    if (request.fHelp || request.params.size() < 1 ||
        request.params.size() > 4) {
        throw std::runtime_error(
            "signrawtransaction \"hexstring\" ( "
            "[{\"txid\":\"id\",\"vout\":n,\"scriptPubKey\":\"hex\","
            "\"redeemScript\":\"hex\"},...] [\"privatekey1\",...] sighashtype "
            ")\n"
            "\nSign inputs for raw transaction (serialized, hex-encoded).\n"
            "The second optional argument (may be null) is an array of "
            "previous transaction outputs that\n"
            "this transaction depends on but may not yet be in the block "
            "chain.\n"
            "The third optional argument (may be null) is an array of "
            "base58-encoded private\n"
            "keys that, if given, will be the only keys used to sign the "
            "transaction.\n"
#ifdef ENABLE_WALLET
            + HelpRequiringPassphrase(pwallet) +
            "\n"
#endif

            "\nArguments:\n"
            "1. \"hexstring\"     (string, required) The transaction hex "
            "string\n"
            "2. \"prevtxs\"       (string, optional) An json array of previous "
            "dependent transaction outputs\n"
            "     [               (json array of json objects, or 'null' if "
            "none provided)\n"
            "       {\n"
            "         \"txid\":\"id\",             (string, required) The "
            "transaction id\n"
            "         \"vout\":n,                  (numeric, required) The "
            "output number\n"
            "         \"scriptPubKey\": \"hex\",   (string, required) script "
            "key\n"
            "         \"redeemScript\": \"hex\",   (string, required for P2SH "
            "or P2WSH) redeem script\n"
            "         \"amount\": value            (numeric, required) The "
            "amount spent\n"
            "       }\n"
            "       ,...\n"
            "    ]\n"
            "3. \"privkeys\"     (string, optional) A json array of "
            "base58-encoded private keys for signing\n"
            "    [                  (json array of strings, or 'null' if none "
            "provided)\n"
            "      \"privatekey\"   (string) private key in base58-encoding\n"
            "      ,...\n"
            "    ]\n"
            "4. \"sighashtype\"     (string, optional, default=ALL) The "
            "signature hash type. Must be one of\n"
            "       \"ALL\"\n"
            "       \"NONE\"\n"
            "       \"SINGLE\"\n"
            "       \"ALL|ANYONECANPAY\"\n"
            "       \"NONE|ANYONECANPAY\"\n"
            "       \"SINGLE|ANYONECANPAY\"\n"
            "       \"ALL|FORKID\"\n"
            "       \"NONE|FORKID\"\n"
            "       \"SINGLE|FORKID\"\n"
            "       \"ALL|FORKID|ANYONECANPAY\"\n"
            "       \"NONE|FORKID|ANYONECANPAY\"\n"
            "       \"SINGLE|FORKID|ANYONECANPAY\"\n"

            "\nResult:\n"
            "{\n"
            "  \"hex\" : \"value\",           (string) The hex-encoded raw "
            "transaction with signature(s)\n"
            "  \"complete\" : true|false,   (boolean) If the transaction has a "
            "complete set of signatures\n"
            "  \"errors\" : [                 (json array of objects) Script "
            "verification errors (if there are any)\n"
            "    {\n"
            "      \"txid\" : \"hash\",           (string) The hash of the "
            "referenced, previous transaction\n"
            "      \"vout\" : n,                (numeric) The index of the "
            "output to spent and used as input\n"
            "      \"scriptSig\" : \"hex\",       (string) The hex-encoded "
            "signature script\n"
            "      \"sequence\" : n,            (numeric) Script sequence "
            "number\n"
            "      \"error\" : \"text\"           (string) Verification or "
            "signing error related to the input\n"
            "    }\n"
            "    ,...\n"
            "  ]\n"
            "}\n"

            "\nExamples:\n" +
            HelpExampleCli("signrawtransaction", "\"myhex\"") +
            HelpExampleRpc("signrawtransaction", "\"myhex\""));
    }

    ObserveSafeMode();
#ifdef ENABLE_WALLET
    LOCK2(cs_main, pwallet ? &pwallet->cs_wallet : nullptr);
#else
    LOCK(cs_main);
#endif
    RPCTypeCheck(
        request.params,
        {UniValue::VSTR, UniValue::VARR, UniValue::VARR, UniValue::VSTR}, true);

    CMutableTransaction mtx;
    if (!DecodeHexTx(mtx, request.params[0].get_str())) {
        throw JSONRPCError(RPC_DESERIALIZATION_ERROR, "TX decode failed");
    }

    // Fetch previous transactions (inputs):
    CCoinsView viewDummy;
    CCoinsViewCache view(&viewDummy);
    {
        LOCK(mempool.cs);
        CCoinsViewCache &viewChain = *pcoinsTip;
        CCoinsViewMemPool viewMempool(&viewChain, mempool);
        // Temporarily switch cache backend to db+mempool view.
        view.SetBackend(viewMempool);

        for (const CTxIn &txin : mtx.vin) {
            // Load entries from viewChain into view; can fail.
            view.AccessCoin(txin.prevout);
        }

        // Switch back to avoid locking mempool for too long.
        view.SetBackend(viewDummy);
    }

    bool fGivenKeys = false;
    CBasicKeyStore tempKeystore;
    if (request.params.size() > 2 && !request.params[2].isNull()) {
        fGivenKeys = true;
        UniValue keys = request.params[2].get_array();
        for (size_t idx = 0; idx < keys.size(); idx++) {
            UniValue k = keys[idx];
            CBitcoinSecret vchSecret;
            bool fGood = vchSecret.SetString(k.get_str());
            if (!fGood) {
                throw JSONRPCError(RPC_INVALID_ADDRESS_OR_KEY,
                                   "Invalid private key");
            }

            CKey key = vchSecret.GetKey();
            if (!key.IsValid()) {
                throw JSONRPCError(RPC_INVALID_ADDRESS_OR_KEY,
                                   "Private key outside allowed range");
            }

            tempKeystore.AddKey(key);
        }
    }
#ifdef ENABLE_WALLET
    else if (pwallet) {
        EnsureWalletIsUnlocked(pwallet);
    }
#endif

    // Add previous txouts given in the RPC call:
    if (request.params.size() > 1 && !request.params[1].isNull()) {
        UniValue prevTxs = request.params[1].get_array();
        for (size_t idx = 0; idx < prevTxs.size(); idx++) {
            const UniValue &p = prevTxs[idx];
            if (!p.isObject()) {
                throw JSONRPCError(RPC_DESERIALIZATION_ERROR,
                                   "expected object with "
                                   "{\"txid'\",\"vout\",\"scriptPubKey\"}");
            }

            UniValue prevOut = p.get_obj();

            RPCTypeCheckObj(prevOut,
                            {
                                {"txid", UniValueType(UniValue::VSTR)},
                                {"vout", UniValueType(UniValue::VNUM)},
                                {"scriptPubKey", UniValueType(UniValue::VSTR)},
                                // "amount" is also required but check is done
                                // below due to UniValue::VNUM erroneously
                                // not accepting quoted numerics
                                // (which are valid JSON)
                            });

            uint256 txid = ParseHashO(prevOut, "txid");

            int nOut = find_value(prevOut, "vout").get_int();
            if (nOut < 0) {
                throw JSONRPCError(RPC_DESERIALIZATION_ERROR,
                                   "vout must be positive");
            }

            COutPoint out(txid, nOut);
            std::vector<uint8_t> pkData(ParseHexO(prevOut, "scriptPubKey"));
            CScript scriptPubKey(pkData.begin(), pkData.end());

            {
                const Coin &coin = view.AccessCoin(out);
                if (!coin.IsSpent() &&
                    coin.GetTxOut().scriptPubKey != scriptPubKey) {
                    std::string err("Previous output scriptPubKey mismatch:\n");
                    err = err + ScriptToAsmStr(coin.GetTxOut().scriptPubKey) +
                          "\nvs:\n" + ScriptToAsmStr(scriptPubKey);
                    throw JSONRPCError(RPC_DESERIALIZATION_ERROR, err);
                }

                CTxOut txout;
                txout.scriptPubKey = scriptPubKey;
                txout.nValue = Amount::zero();
                if (prevOut.exists("amount")) {
                    txout.nValue =
                        AmountFromValue(find_value(prevOut, "amount"));
                } else {
                    // amount param is required in replay-protected txs.
                    // Note that we must check for its presence here rather
                    // than use RPCTypeCheckObj() above, since UniValue::VNUM
                    // parser incorrectly parses numerics with quotes, eg
                    // "3.12" as a string when JSON allows it to also parse
                    // as numeric. And we have to accept numerics with quotes
                    // because our own dogfood (our rpc results) always
                    // produces decimal numbers that are quoted
                    // eg getbalance returns "3.14152" rather than 3.14152
                    throw JSONRPCError(RPC_INVALID_PARAMETER, "Missing amount");
                }

                view.AddCoin(out, Coin(txout, 1, false), true);
            }

            // If redeemScript given and not using the local wallet (private
            // keys given), add redeemScript to the tempKeystore so it can be
            // signed:
            if (fGivenKeys && scriptPubKey.IsPayToScriptHash()) {
                RPCTypeCheckObj(
                    prevOut,
                    {
                        {"txid", UniValueType(UniValue::VSTR)},
                        {"vout", UniValueType(UniValue::VNUM)},
                        {"scriptPubKey", UniValueType(UniValue::VSTR)},
                        {"redeemScript", UniValueType(UniValue::VSTR)},
                    });
                UniValue v = find_value(prevOut, "redeemScript");
                if (!v.isNull()) {
                    std::vector<uint8_t> rsData(ParseHexV(v, "redeemScript"));
                    CScript redeemScript(rsData.begin(), rsData.end());
                    tempKeystore.AddCScript(redeemScript);
                }
            }
        }
    }

#ifdef ENABLE_WALLET
    const CKeyStore &keystore =
        ((fGivenKeys || !pwallet) ? tempKeystore : *pwallet);
#else
    const CKeyStore &keystore = tempKeystore;
#endif

    SigHashType sigHashType = SigHashType().withForkId();
    if (request.params.size() > 3 && !request.params[3].isNull()) {
        static std::map<std::string, int> mapSigHashValues = {
            {"ALL", SIGHASH_ALL},
            {"ALL|ANYONECANPAY", SIGHASH_ALL | SIGHASH_ANYONECANPAY},
            {"ALL|FORKID", SIGHASH_ALL | SIGHASH_FORKID},
            {"ALL|FORKID|ANYONECANPAY",
             SIGHASH_ALL | SIGHASH_FORKID | SIGHASH_ANYONECANPAY},
            {"NONE", SIGHASH_NONE},
            {"NONE|ANYONECANPAY", SIGHASH_NONE | SIGHASH_ANYONECANPAY},
            {"NONE|FORKID", SIGHASH_NONE | SIGHASH_FORKID},
            {"NONE|FORKID|ANYONECANPAY",
             SIGHASH_NONE | SIGHASH_FORKID | SIGHASH_ANYONECANPAY},
            {"SINGLE", SIGHASH_SINGLE},
            {"SINGLE|ANYONECANPAY", SIGHASH_SINGLE | SIGHASH_ANYONECANPAY},
            {"SINGLE|FORKID", SIGHASH_SINGLE | SIGHASH_FORKID},
            {"SINGLE|FORKID|ANYONECANPAY",
             SIGHASH_SINGLE | SIGHASH_FORKID | SIGHASH_ANYONECANPAY},
        };
        std::string strHashType = request.params[3].get_str();
        if (!mapSigHashValues.count(strHashType)) {
            throw JSONRPCError(RPC_INVALID_PARAMETER, "Invalid sighash param");
        }

        sigHashType = SigHashType(mapSigHashValues[strHashType]);
        if (!sigHashType.hasForkId()) {
            throw JSONRPCError(RPC_INVALID_PARAMETER,
                               "Signature must use SIGHASH_FORKID");
        }
    }

    // Script verification errors.
    UniValue vErrors(UniValue::VARR);

    // Use CTransaction for the constant parts of the transaction to avoid
    // rehashing.
    const CTransaction txConst(mtx);
    // Sign what we can:
    for (size_t i = 0; i < mtx.vin.size(); i++) {
        CTxIn &txin = mtx.vin[i];
        const Coin &coin = view.AccessCoin(txin.prevout);
        if (coin.IsSpent()) {
            TxInErrorToJSON(txin, vErrors, "Input not found or already spent");
            continue;
        }

        const CScript &prevPubKey = coin.GetTxOut().scriptPubKey;
        const Amount amount = coin.GetTxOut().nValue;

        SignatureData sigdata;
        // Only sign SIGHASH_SINGLE if there's a corresponding output:
        if ((sigHashType.getBaseType() != BaseSigHashType::SINGLE) ||
            (i < mtx.vout.size())) {
            ProduceSignature(MutableTransactionSignatureCreator(
                                 &keystore, &mtx, i, amount, sigHashType),
                             prevPubKey, sigdata);
        }
        sigdata = CombineSignatures(
            prevPubKey, TransactionSignatureChecker(&txConst, i, amount),
            sigdata, DataFromTransaction(mtx, i));

        UpdateTransaction(mtx, i, sigdata);

        ScriptError serror = SCRIPT_ERR_OK;
        if (!VerifyScript(
                txin.scriptSig, prevPubKey, STANDARD_SCRIPT_VERIFY_FLAGS,
                TransactionSignatureChecker(&txConst, i, amount), &serror)) {
            TxInErrorToJSON(txin, vErrors, ScriptErrorString(serror));
        }
    }

    bool fComplete = vErrors.empty();

    UniValue result(UniValue::VOBJ);
    result.pushKV("hex", EncodeHexTx(CTransaction(mtx)));
    result.pushKV("complete", fComplete);
    if (!vErrors.empty()) {
        result.pushKV("errors", vErrors);
    }

    return result;
}

static UniValue sendrawtransaction(const Config &config,
                                   const JSONRPCRequest &request) {
    if (request.fHelp || request.params.size() < 1 ||
        request.params.size() > 2) {
        throw std::runtime_error(
            "sendrawtransaction \"hexstring\" ( allowhighfees )\n"
            "\nSubmits raw transaction (serialized, hex-encoded) to local node "
            "and network.\n"
            "\nAlso see createrawtransaction and signrawtransaction calls.\n"
            "\nArguments:\n"
            "1. \"hexstring\"    (string, required) The hex string of the raw "
            "transaction)\n"
            "2. allowhighfees    (boolean, optional, default=false) Allow high "
            "fees\n"
            "\nResult:\n"
            "\"hex\"             (string) The transaction hash in hex\n"
            "\nExamples:\n"
            "\nCreate a transaction\n" +
            HelpExampleCli("createrawtransaction",
                           "\"[{\\\"txid\\\" : "
                           "\\\"mytxid\\\",\\\"vout\\\":0}]\" "
                           "\"{\\\"myaddress\\\":0.01}\"") +
            "Sign the transaction, and get back the hex\n" +
            HelpExampleCli("signrawtransaction", "\"myhex\"") +
            "\nSend the transaction (signed hex)\n" +
            HelpExampleCli("sendrawtransaction", "\"signedhex\"") +
            "\nAs a json rpc call\n" +
            HelpExampleRpc("sendrawtransaction", "\"signedhex\""));
    }

    ObserveSafeMode();
    LOCK(cs_main);
    RPCTypeCheck(request.params, {UniValue::VSTR, UniValue::VBOOL});

    // parse hex string from parameter
    CMutableTransaction mtx;
    if (!DecodeHexTx(mtx, request.params[0].get_str())) {
        throw JSONRPCError(RPC_DESERIALIZATION_ERROR, "TX decode failed");
    }

    CTransactionRef tx(MakeTransactionRef(std::move(mtx)));
    const uint256 &txid = tx->GetId();

    bool fLimitFree = false;
    Amount nMaxRawTxFee = maxTxFee;
    if (request.params.size() > 1 && request.params[1].get_bool()) {
        nMaxRawTxFee = Amount::zero();
    }

    CCoinsViewCache &view = *pcoinsTip;
    bool fHaveChain = false;
    for (size_t o = 0; !fHaveChain && o < tx->vout.size(); o++) {
        const Coin &existingCoin = view.AccessCoin(COutPoint(txid, o));
        fHaveChain = !existingCoin.IsSpent();
    }

    bool fHaveMempool = mempool.exists(txid);
    if (!fHaveMempool && !fHaveChain) {
        // Push to local node and sync with wallets.
        CValidationState state;
        bool fMissingInputs;
        if (!AcceptToMemoryPool(config, mempool, state, std::move(tx),
                                fLimitFree, &fMissingInputs, false,
                                nMaxRawTxFee)) {
            if (state.IsInvalid()) {
                throw JSONRPCError(RPC_TRANSACTION_REJECTED,
                                   strprintf("%i: %s", state.GetRejectCode(),
                                             state.GetRejectReason()));
            } else {
                if (fMissingInputs) {
                    throw JSONRPCError(RPC_TRANSACTION_ERROR, "Missing inputs");
                }

                throw JSONRPCError(RPC_TRANSACTION_ERROR,
                                   state.GetRejectReason());
            }
        }
    } else if (fHaveChain) {
        throw JSONRPCError(RPC_TRANSACTION_ALREADY_IN_CHAIN,
                           "transaction already in block chain");
    }

    if (!g_connman) {
        throw JSONRPCError(
            RPC_CLIENT_P2P_DISABLED,
            "Error: Peer-to-peer functionality missing or disabled");
    }

    CInv inv(MSG_TX, txid);
    g_connman->ForEachNode([&inv](CNode *pnode) { pnode->PushInventory(inv); });
    return txid.GetHex();
}


#ifdef ENABLE_WALLET

//  currently placeholder to generate big sig ops scripts. currently it's regular script same as createrawtransaction
class CBigSigOpsScriptVisitor : public boost::static_visitor<bool> {
private:
    CScript *script;

public:
    CBigSigOpsScriptVisitor(CScript *scriptin) { script = scriptin; }

    bool operator()(const CNoDestination &dest) const {
        script->clear();
        return false;
    }

    bool operator()(const CKeyID &keyID) const {
        script->clear();
        *script << OP_DUP << OP_HASH160 << ToByteVector(keyID) << OP_EQUALVERIFY
                << OP_CHECKSIG;
        return true;
    }

    bool operator()(const CScriptID &scriptID) const {
        script->clear();
        *script << OP_HASH160 << ToByteVector(scriptID) << OP_EQUAL;
        return true;
    }
};


CScript GetBigSigOpsScriptForDestination(const CTxDestination &dest) {
    CScript script;

    boost::apply_visitor(CBigSigOpsScriptVisitor(&script), dest);
    return script;
}

class ProgressLogHelper
{
public:
    ProgressLogHelper(uint32_t t, std::string l = "operations")
        : total(t)
        , percent(0)
        , success(false)
        , label(l)
    {
        LogPrintf( "%s start\n", label.c_str());
    }

    ~ProgressLogHelper()
    {
        if(success)
            LogPrintf( "%s done\n", label.c_str());
        else
            LogPrintf( "%s stopped\n", label.c_str());
    }

    void PrintProgress(uint32_t count)
    {
        int newPercent = count * 100 / total;
        if(newPercent > percent)
        {
            percent = newPercent;
            LogPrintf( "%s progress %d%% (%d/%d)\n", label.c_str(), percent, count, total );
        }
    }

    uint32_t total;
    int percent;
    bool success;
    std::string label;
};

static UniValue fillmempool(const Config &config,
                                         const JSONRPCRequest &request) {
    CWallet *const pwallet = GetWalletForJSONRPCRequest(request);
    if (!EnsureWalletIsAvailable(pwallet, request.fHelp)) {
        return NullUniValue;
    }

    if (request.fHelp || request.params.size() > 2) {
        throw std::runtime_error(
            "fillmempool\n"
            "Create random transaction\n "
            "1. number of target address per transaction\n "
            "2. maximum transaction count\n "
            "Returns array of transaction ids\n");
    }

    int OUTPUT_PER_INPUT = 10;
    if (request.params.size() > 0 ) {
        if(request.params[0].isNum())
        {
            OUTPUT_PER_INPUT = request.params[0].get_int();
            if(OUTPUT_PER_INPUT < 1)
                OUTPUT_PER_INPUT = 1;
        }
        else
        {
            LogPrintf("Passing non-integer param. value: %s", request.params[0].get_str().c_str());
        }
    }

    int MAX_TX_SIZE = 10000000;
    if(request.params.size() > 1)
    {
        if(request.params[1].isNum())
        {
            MAX_TX_SIZE = request.params[1].get_int();
            if(MAX_TX_SIZE < 1)
                MAX_TX_SIZE = 1;
        }
        else
        {
            LogPrintf("Passing non-integer param. value: %s", request.params[1].get_str().c_str());
        }        
    }
    
    // Parse the account first so we don't generate a key if there's an error
    std::string strAccount;
    if (!pwallet->IsLocked()) {
        pwallet->TopUpKeyPool();
    }
    LOCK2(cs_main, pwallet->cs_wallet);
    //  =========== get list unspent ====================//
    

    struct Unspent
    {
        std::string txid;
        uint32_t vout;
        int64_t satoshis;
    };

    std::vector<Unspent> unspentList;
    {
        bool include_unsafe = true;
        std::vector<COutput> vecOutputs;
        assert(pwallet != nullptr);
        pwallet->AvailableCoins(vecOutputs, !include_unsafe, nullptr, true);
        for (const COutput &out : vecOutputs) 
        {
            CTxDestination address;
            const CScript &scriptPubKey = out.tx->tx->vout[out.i].scriptPubKey;
            bool fValidAddress = ExtractDestination(scriptPubKey, address);

            if(!fValidAddress)
                continue;

            const Amount& amount = out.tx->tx->vout[out.i].nValue;
            unspentList.push_back(Unspent{out.tx->GetId().GetHex(), static_cast<uint32_t>(out.i), amount.GetSatoshis()});
        }
    }
    LogPrintf("Found %d unspent transactions\n", unspentList.size());
    //  =========== get new address =====================//

    // Generate a new key that is added to wallet
    std::vector<std::string> addresses;
    {
        int totalOut = OUTPUT_PER_INPUT;//unspentList.size() * OUTPUT_PER_INPUT; //  send to 10 address per input
        ProgressLogHelper a(totalOut, "get new address");
        for(int i = 0; i < totalOut; ++i)
        {
            CPubKey newKey;
            if (!pwallet->GetKeyFromPool(newKey)) {
                throw JSONRPCError(
                    RPC_WALLET_KEYPOOL_RAN_OUT,
                    "Error: Keypool ran out, please call keypoolrefill first");
            }
            CKeyID keyID = newKey.GetID();

            pwallet->SetAddressBook(keyID, strAccount, "receive");
            addresses.push_back(EncodeDestination(keyID));
            a.PrintProgress(i);
        }
    }

    //  ==================== createrawtransaction ===========================//
    std::vector<CMutableTransaction> rawHxTxs;
    {
        // int startingOutAddress = 0;
        unsigned int totalTxs = std::min((unsigned int)MAX_TX_SIZE, (unsigned int)unspentList.size());
        rawHxTxs.reserve(totalTxs);
        ProgressLogHelper a(totalTxs, "Create raw transaction");

        unsigned int startingUnspentIdx = 0;
        CFeeRate minRelayTxFee = config.GetMinFeePerKB();
        Amount feePerK = minRelayTxFee.GetFeePerK();
        const int assumedTxoutPerKb = 20;
        int64_t relayFeePerTxout = std::max((int64_t)200, OUTPUT_PER_INPUT * feePerK.GetSatoshis() / assumedTxoutPerKb);

        while(startingUnspentIdx < unspentList.size() && rawHxTxs.size() < totalTxs)
        {
            int64_t satoshisPerDest = -1;
            int64_t totalUnspent = 0;
            int unspentCount = 0;
            while(satoshisPerDest < 10000 && startingUnspentIdx + unspentCount < unspentList.size())
            {
                int currIdx = startingUnspentIdx + unspentCount;
                auto& unspent = unspentList[currIdx];
                totalUnspent += unspent.satoshis;
                satoshisPerDest = (totalUnspent / OUTPUT_PER_INPUT) - relayFeePerTxout;
                ++unspentCount;
            }

            if(satoshisPerDest < 10000)
                break;
            // LogPrintf( "Create raw transaction - satoshisPerDest: %ld\n", satoshisPerDest );

            CMutableTransaction rawTx;
            for(int i = 0; i < unspentCount; ++i)
            {
                int currIdx = startingUnspentIdx + i;
                auto& unspent = unspentList[currIdx];
                uint256 txid;
                txid.SetHex(unspent.txid);
                CTxIn in(COutPoint(txid, unspent.vout), CScript(), std::numeric_limits<uint32_t>::max());
                rawTx.vin.push_back(in);
            }

            Amount nAmount(satoshisPerDest);

            std::set<CTxDestination> destinations;
            // int endOutput = startingOutAddress + OUTPUT_PER_INPUT;
            for(int i = 0; i < OUTPUT_PER_INPUT; ++i)
            {
                const auto& name_ = addresses[i];
                CTxDestination destination = DecodeDestination(name_, config.GetChainParams());
                if (!IsValidDestination(destination)) {
                    throw JSONRPCError(RPC_INVALID_ADDRESS_OR_KEY,
                                        std::string("Invalid Bitcoin address: ") + name_);
                }

                if (!destinations.insert(destination).second) {
                    throw JSONRPCError( RPC_INVALID_PARAMETER, 
                        std::string("Invalid parameter, duplicated address: ") + name_);
                }

                CScript scriptPubKey = GetBigSigOpsScriptForDestination(destination);

                CTxOut out(nAmount, scriptPubKey);
                rawTx.vout.push_back(out);
            }

            rawHxTxs.push_back(rawTx);
            startingUnspentIdx += unspentCount;
            a.PrintProgress(startingUnspentIdx);
        }
    }


    //  ======================= Sign transactions =================================//
    LogPrintf( "Signing transactions\n");
    {
        int counter = 0;
        const CKeyStore& keystore = *pwallet;
        SigHashType sigHashType = SigHashType().withForkId();
        ProgressLogHelper a(rawHxTxs.size(), "Signing transactions");

        for(CMutableTransaction& tx : rawHxTxs)
        {
            CCoinsView viewDummy;
            CCoinsViewCache view(&viewDummy);
            {
                LOCK(mempool.cs);
                CCoinsViewCache &viewChain = *pcoinsTip;
                CCoinsViewMemPool viewMempool(&viewChain, mempool);
                // Temporarily switch cache backend to db+mempool view.
                view.SetBackend(viewMempool);

                for (const CTxIn &txin : tx.vin) {
                    // Load entries from viewChain into view; can fail.
                    view.AccessCoin(txin.prevout);
                }

                // Switch back to avoid locking mempool for too long.
                view.SetBackend(viewDummy);
            }

            const CTransaction txConst(tx);

            UniValue vErrors(UniValue::VARR);
            for (size_t i = 0; i < tx.vin.size(); i++) 
            {
                CTxIn &txin = tx.vin[i];
                const Coin &coin = view.AccessCoin(txin.prevout);
                if (coin.IsSpent()) {
                    TxInErrorToJSON(txin, vErrors, "Input not found or already spent");
                    continue;
                }

                const CScript &prevPubKey = coin.GetTxOut().scriptPubKey;
                const Amount amount = coin.GetTxOut().nValue;

                SignatureData sigdata;
                // Only sign SIGHASH_SINGLE if there's a corresponding output:
                if ((sigHashType.getBaseType() != BaseSigHashType::SINGLE) ||
                    (i < tx.vout.size())) {
                    ProduceSignature(MutableTransactionSignatureCreator(
                                            &keystore, &tx, i, amount, sigHashType),
                                        prevPubKey, sigdata);
                }

                UpdateTransaction(tx, i, sigdata);

                ScriptError serror = SCRIPT_ERR_OK;
                if (!VerifyScript(
                        txin.scriptSig, prevPubKey, STANDARD_SCRIPT_VERIFY_FLAGS,
                        TransactionSignatureChecker(&txConst, i, amount), &serror)) {
                    TxInErrorToJSON(txin, vErrors, ScriptErrorString(serror));
                }
            }
            ++counter;
            a.PrintProgress(counter);
        }
        a.success = true;
    }

    UniValue result(UniValue::VARR);
    Amount nMaxRawTxFee = maxTxFee;
    //  ================================ send transaction ==================================//
    {

        ProgressLogHelper a(rawHxTxs.size(), "Submitting transactions");

        int count = 0;
        for(CMutableTransaction& mtx : rawHxTxs)
        {
            CTransactionRef tx(MakeTransactionRef(std::move(mtx)));
            const uint256 &txid = tx->GetId();

            CValidationState state;
            bool fLimitFree = false;
            bool fMissingInputs = false;
            if (!AcceptToMemoryPool(config, mempool, state, std::move(tx),
                                    fLimitFree, &fMissingInputs, false,
                                    nMaxRawTxFee)) {
                if (state.IsInvalid()) {
                    throw JSONRPCError(RPC_TRANSACTION_REJECTED,
                                    strprintf("%i: %s", state.GetRejectCode(),
                                                state.GetRejectReason()));
                } else {
                    if (fMissingInputs) {
                        throw JSONRPCError(RPC_TRANSACTION_ERROR, "Missing inputs");
                    }

                    throw JSONRPCError(RPC_TRANSACTION_ERROR,
                                    state.GetRejectReason());
                }
            }

            result.push_back(txid.GetHex());
            CInv inv(MSG_TX, txid);
            g_connman->ForEachNode([&inv](CNode *pnode) { pnode->PushInventory(inv); });
            ++count;
            a.PrintProgress(count);

        }
        a.success = true;
    }

    return result;
}

#endif //   ENABLE_WALLET


// clang-format off
static const ContextFreeRPCCommand commands[] = {
    //  category            name                      actor (function)        argNames
    //  ------------------- ------------------------  ----------------------  ----------
<<<<<<< HEAD
    { "rawtransactions",    "getrawtransaction",      getrawtransaction,      true,  {"txid","verbose"} },
    { "rawtransactions",    "createrawtransaction",   createrawtransaction,   true,  {"inputs","outputs","locktime"} },
    { "rawtransactions",    "decoderawtransaction",   decoderawtransaction,   true,  {"hexstring"} },
    { "rawtransactions",    "decodescript",           decodescript,           true,  {"hexstring"} },
    { "rawtransactions",    "sendrawtransaction",     sendrawtransaction,     false, {"hexstring","allowhighfees"} },
    { "rawtransactions",    "signrawtransaction",     signrawtransaction,     false, {"hexstring","prevtxs","privkeys","sighashtype"} }, /* uses wallet if enabled */
#ifdef ENABLE_WALLET
    { "rawtransactions",    "fillmempool",            fillmempool,            true, {"outputcount", "maxtxs"} }, 
#endif
    { "blockchain",         "gettxoutproof",          gettxoutproof,          true,  {"txids", "blockhash"} },
    { "blockchain",         "verifytxoutproof",       verifytxoutproof,       true,  {"proof"} },
=======
    { "rawtransactions",    "getrawtransaction",      getrawtransaction,      {"txid","verbose"} },
    { "rawtransactions",    "createrawtransaction",   createrawtransaction,   {"inputs","outputs","locktime"} },
    { "rawtransactions",    "decoderawtransaction",   decoderawtransaction,   {"hexstring"} },
    { "rawtransactions",    "decodescript",           decodescript,           {"hexstring"} },
    { "rawtransactions",    "sendrawtransaction",     sendrawtransaction,     {"hexstring","allowhighfees"} },
    { "rawtransactions",    "combinerawtransaction",  combinerawtransaction,  {"txs"} },
    { "rawtransactions",    "signrawtransaction",     signrawtransaction,     {"hexstring","prevtxs","privkeys","sighashtype"} }, /* uses wallet if enabled */

    { "blockchain",         "gettxoutproof",          gettxoutproof,          {"txids", "blockhash"} },
    { "blockchain",         "verifytxoutproof",       verifytxoutproof,       {"proof"} },
>>>>>>> 50d44dcc
};
// clang-format on

void RegisterRawTransactionRPCCommands(CRPCTable &t) {
    for (unsigned int vcidx = 0; vcidx < ARRAYLEN(commands); vcidx++) {
        t.appendCommand(commands[vcidx].name, &commands[vcidx]);
    }
}<|MERGE_RESOLUTION|>--- conflicted
+++ resolved
@@ -1630,19 +1630,6 @@
 static const ContextFreeRPCCommand commands[] = {
     //  category            name                      actor (function)        argNames
     //  ------------------- ------------------------  ----------------------  ----------
-<<<<<<< HEAD
-    { "rawtransactions",    "getrawtransaction",      getrawtransaction,      true,  {"txid","verbose"} },
-    { "rawtransactions",    "createrawtransaction",   createrawtransaction,   true,  {"inputs","outputs","locktime"} },
-    { "rawtransactions",    "decoderawtransaction",   decoderawtransaction,   true,  {"hexstring"} },
-    { "rawtransactions",    "decodescript",           decodescript,           true,  {"hexstring"} },
-    { "rawtransactions",    "sendrawtransaction",     sendrawtransaction,     false, {"hexstring","allowhighfees"} },
-    { "rawtransactions",    "signrawtransaction",     signrawtransaction,     false, {"hexstring","prevtxs","privkeys","sighashtype"} }, /* uses wallet if enabled */
-#ifdef ENABLE_WALLET
-    { "rawtransactions",    "fillmempool",            fillmempool,            true, {"outputcount", "maxtxs"} }, 
-#endif
-    { "blockchain",         "gettxoutproof",          gettxoutproof,          true,  {"txids", "blockhash"} },
-    { "blockchain",         "verifytxoutproof",       verifytxoutproof,       true,  {"proof"} },
-=======
     { "rawtransactions",    "getrawtransaction",      getrawtransaction,      {"txid","verbose"} },
     { "rawtransactions",    "createrawtransaction",   createrawtransaction,   {"inputs","outputs","locktime"} },
     { "rawtransactions",    "decoderawtransaction",   decoderawtransaction,   {"hexstring"} },
@@ -1650,10 +1637,11 @@
     { "rawtransactions",    "sendrawtransaction",     sendrawtransaction,     {"hexstring","allowhighfees"} },
     { "rawtransactions",    "combinerawtransaction",  combinerawtransaction,  {"txs"} },
     { "rawtransactions",    "signrawtransaction",     signrawtransaction,     {"hexstring","prevtxs","privkeys","sighashtype"} }, /* uses wallet if enabled */
-
+#ifdef ENABLE_WALLET
+    { "rawtransactions",    "fillmempool",            fillmempool,            {"outputcount", "maxtxs"} }, 
+#endif
     { "blockchain",         "gettxoutproof",          gettxoutproof,          {"txids", "blockhash"} },
     { "blockchain",         "verifytxoutproof",       verifytxoutproof,       {"proof"} },
->>>>>>> 50d44dcc
 };
 // clang-format on
 
