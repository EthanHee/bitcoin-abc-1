// Copyright (c) 2010 Satoshi Nakamoto
// Copyright (c) 2009-2016 The Bitcoin Core developers
// Distributed under the MIT software license, see the accompanying
// file COPYING or http://www.opensource.org/licenses/mit-license.php.

#include "rpc/rawtransaction.h"
#include "base58.h"
#include "chain.h"
#include "coins.h"
#include "config.h"
#include "consensus/validation.h"
#include "core_io.h"
#include "dstencode.h"
#include "init.h"
#include "keystore.h"
#include "merkleblock.h"
#include "net.h"
#include "policy/policy.h"
#include "primitives/transaction.h"
#include "rpc/safemode.h"
#include "rpc/server.h"
#include "rpc/tojson.h"
#include "script/script.h"
#include "script/script_error.h"
#include "script/sign.h"
#include "script/standard.h"
#include "txmempool.h"
#include "uint256.h"
#include "utilstrencodings.h"
#include "validation.h"
#ifdef ENABLE_WALLET
#include "wallet/rpcwallet.h"
#endif

#include <cstdint>

#include <univalue.h>

void TxToJSON(const CTransaction &tx, const uint256 hashBlock,
              UniValue &entry) {
    // Call into TxToUniv() in bitcoin-common to decode the transaction hex.
    //
    // Blockchain contextual information (confirmations and blocktime) is not
    // available to code in bitcoin-common, so we query them here and push the
    // data into the returned UniValue.
    TxToUniv(tx, uint256(), entry, true, RPCSerializationFlags());

    if (!hashBlock.IsNull()) {
        entry.pushKV("blockhash", hashBlock.GetHex());
        BlockMap::iterator mi = mapBlockIndex.find(hashBlock);
        if (mi != mapBlockIndex.end() && (*mi).second) {
            CBlockIndex *pindex = (*mi).second;
            if (chainActive.Contains(pindex)) {
                entry.pushKV("confirmations",
                             1 + chainActive.Height() - pindex->nHeight);
                entry.pushKV("time", pindex->GetBlockTime());
                entry.pushKV("blocktime", pindex->GetBlockTime());
            } else {
                entry.pushKV("confirmations", 0);
            }
        }
    }
}

static UniValue getrawtransaction(const Config &config,
                                  const JSONRPCRequest &request) {
    if (request.fHelp || request.params.size() < 1 ||
        request.params.size() > 2) {
        throw std::runtime_error(
            "getrawtransaction \"txid\" ( verbose )\n"

            "\nNOTE: By default this function only works for mempool "
            "transactions. If the -txindex option is\n"
            "enabled, it also works for blockchain transactions.\n"
            "DEPRECATED: for now, it also works for transactions with unspent "
            "outputs.\n"

            "\nReturn the raw transaction data.\n"
            "\nIf verbose is 'true', returns an Object with information about "
            "'txid'.\n"
            "If verbose is 'false' or omitted, returns a string that is "
            "serialized, hex-encoded data for 'txid'.\n"

            "\nArguments:\n"
            "1. \"txid\"      (string, required) The transaction id\n"
            "2. verbose       (bool, optional, default=false) If false, return "
            "a string, otherwise return a json object\n"

            "\nResult (if verbose is not set or set to false):\n"
            "\"data\"      (string) The serialized, hex-encoded data for "
            "'txid'\n"

            "\nResult (if verbose is set to true):\n"
            "{\n"
            "  \"hex\" : \"data\",       (string) The serialized, hex-encoded "
            "data for 'txid'\n"
            "  \"txid\" : \"id\",        (string) The transaction id (same as "
            "provided)\n"
            "  \"hash\" : \"id\",        (string) The transaction hash "
            "(differs from txid for witness transactions)\n"
            "  \"size\" : n,             (numeric) The serialized transaction "
            "size\n"
            "  \"version\" : n,          (numeric) The version\n"
            "  \"locktime\" : ttt,       (numeric) The lock time\n"
            "  \"vin\" : [               (array of json objects)\n"
            "     {\n"
            "       \"txid\": \"id\",    (string) The transaction id\n"
            "       \"vout\": n,         (numeric) \n"
            "       \"scriptSig\": {     (json object) The script\n"
            "         \"asm\": \"asm\",  (string) asm\n"
            "         \"hex\": \"hex\"   (string) hex\n"
            "       },\n"
            "       \"sequence\": n      (numeric) The script sequence number\n"
            "     }\n"
            "     ,...\n"
            "  ],\n"
            "  \"vout\" : [              (array of json objects)\n"
            "     {\n"
            "       \"value\" : x.xxx,            (numeric) The value in " +
            CURRENCY_UNIT +
            "\n"
            "       \"n\" : n,                    (numeric) index\n"
            "       \"scriptPubKey\" : {          (json object)\n"
            "         \"asm\" : \"asm\",          (string) the asm\n"
            "         \"hex\" : \"hex\",          (string) the hex\n"
            "         \"reqSigs\" : n,            (numeric) The required sigs\n"
            "         \"type\" : \"pubkeyhash\",  (string) The type, eg "
            "'pubkeyhash'\n"
            "         \"addresses\" : [           (json array of string)\n"
            "           \"address\"        (string) bitcoin address\n"
            "           ,...\n"
            "         ]\n"
            "       }\n"
            "     }\n"
            "     ,...\n"
            "  ],\n"
            "  \"blockhash\" : \"hash\",   (string) the block hash\n"
            "  \"confirmations\" : n,      (numeric) The confirmations\n"
            "  \"time\" : ttt,             (numeric) The transaction time in "
            "seconds since epoch (Jan 1 1970 GMT)\n"
            "  \"blocktime\" : ttt         (numeric) The block time in seconds "
            "since epoch (Jan 1 1970 GMT)\n"
            "}\n"

            "\nExamples:\n" +
            HelpExampleCli("getrawtransaction", "\"mytxid\"") +
            HelpExampleCli("getrawtransaction", "\"mytxid\" true") +
            HelpExampleRpc("getrawtransaction", "\"mytxid\", true"));
    }

    LOCK(cs_main);

    TxId txid = TxId(ParseHashV(request.params[0], "parameter 1"));

    // Accept either a bool (true) or a num (>=1) to indicate verbose output.
    bool fVerbose = false;
    if (!request.params[1].isNull()) {
        if (request.params[1].isNum()) {
            if (request.params[1].get_int() != 0) {
                fVerbose = true;
            }
        } else if (request.params[1].isBool()) {
            if (request.params[1].isTrue()) {
                fVerbose = true;
            }
        } else {
            throw JSONRPCError(
                RPC_TYPE_ERROR,
                "Invalid type provided. Verbose parameter must be a boolean.");
        }
    }

    CTransactionRef tx;
    uint256 hashBlock;
    if (!GetTransaction(config, txid, tx, hashBlock, true)) {
        throw JSONRPCError(
            RPC_INVALID_ADDRESS_OR_KEY,
            std::string(fTxIndex ? "No such mempool or blockchain transaction"
                                 : "No such mempool transaction. Use -txindex "
                                   "to enable blockchain transaction queries") +
                ". Use gettransaction for wallet transactions.");
    }

    if (!fVerbose) {
        return EncodeHexTx(*tx, RPCSerializationFlags());
    }

    UniValue result(UniValue::VOBJ);
    TxToJSON(*tx, hashBlock, result);
    return result;
}

static UniValue gettxoutproof(const Config &config,
                              const JSONRPCRequest &request) {
    if (request.fHelp ||
        (request.params.size() != 1 && request.params.size() != 2)) {
        throw std::runtime_error(
            "gettxoutproof [\"txid\",...] ( blockhash )\n"
            "\nReturns a hex-encoded proof that \"txid\" was included in a "
            "block.\n"
            "\nNOTE: By default this function only works sometimes. This is "
            "when there is an\n"
            "unspent output in the utxo for this transaction. To make it "
            "always work,\n"
            "you need to maintain a transaction index, using the -txindex "
            "command line option or\n"
            "specify the block in which the transaction is included manually "
            "(by blockhash).\n"
            "\nArguments:\n"
            "1. \"txids\"       (string) A json array of txids to filter\n"
            "    [\n"
            "      \"txid\"     (string) A transaction hash\n"
            "      ,...\n"
            "    ]\n"
            "2. \"blockhash\"   (string, optional) If specified, looks for "
            "txid in the block with this hash\n"
            "\nResult:\n"
            "\"data\"           (string) A string that is a serialized, "
            "hex-encoded data for the proof.\n");
    }

    std::set<TxId> setTxIds;
    TxId oneTxId;
    UniValue txids = request.params[0].get_array();
    for (unsigned int idx = 0; idx < txids.size(); idx++) {
        const UniValue &utxid = txids[idx];
        if (utxid.get_str().length() != 64 || !IsHex(utxid.get_str())) {
            throw JSONRPCError(RPC_INVALID_PARAMETER,
                               std::string("Invalid txid ") + utxid.get_str());
        }

        TxId txid(uint256S(utxid.get_str()));
        if (setTxIds.count(txid)) {
            throw JSONRPCError(
                RPC_INVALID_PARAMETER,
                std::string("Invalid parameter, duplicated txid: ") +
                    utxid.get_str());
        }

        setTxIds.insert(txid);
        oneTxId = txid;
    }

    LOCK(cs_main);

    CBlockIndex *pblockindex = nullptr;

    uint256 hashBlock;
    if (!request.params[1].isNull()) {
        hashBlock = uint256S(request.params[1].get_str());
        if (!mapBlockIndex.count(hashBlock)) {
            throw JSONRPCError(RPC_INVALID_ADDRESS_OR_KEY, "Block not found");
        }
        pblockindex = mapBlockIndex[hashBlock];
    } else {
        // Loop through txids and try to find which block they're in. Exit loop
        // once a block is found.
        for (const auto &txid : setTxIds) {
            const Coin &coin = AccessByTxid(*pcoinsTip, txid);
            if (!coin.IsSpent()) {
                pblockindex = chainActive[coin.GetHeight()];
                break;
            }
        }
    }

    if (pblockindex == nullptr) {
        CTransactionRef tx;
        if (!GetTransaction(config, oneTxId, tx, hashBlock, false) ||
            hashBlock.IsNull()) {
            throw JSONRPCError(RPC_INVALID_ADDRESS_OR_KEY,
                               "Transaction not yet in block");
        }

        if (!mapBlockIndex.count(hashBlock)) {
            throw JSONRPCError(RPC_INTERNAL_ERROR, "Transaction index corrupt");
        }

        pblockindex = mapBlockIndex[hashBlock];
    }

    CBlock block;
    if (!ReadBlockFromDisk(block, pblockindex, config)) {
        throw JSONRPCError(RPC_INTERNAL_ERROR, "Can't read block from disk");
    }

    unsigned int ntxFound = 0;
    for (const auto &tx : block.vtx) {
        if (setTxIds.count(tx->GetId())) {
            ntxFound++;
        }
    }

    if (ntxFound != setTxIds.size()) {
        throw JSONRPCError(
            RPC_INVALID_ADDRESS_OR_KEY,
            "Not all transactions found in specified or retrieved block");
    }

    CDataStream ssMB(SER_NETWORK, PROTOCOL_VERSION);
    CMerkleBlock mb(block, setTxIds);
    ssMB << mb;
    std::string strHex = HexStr(ssMB.begin(), ssMB.end());
    return strHex;
}

static UniValue verifytxoutproof(const Config &config,
                                 const JSONRPCRequest &request) {
    if (request.fHelp || request.params.size() != 1) {
        throw std::runtime_error(
            "verifytxoutproof \"proof\"\n"
            "\nVerifies that a proof points to a transaction in a block, "
            "returning the transaction it commits to\n"
            "and throwing an RPC error if the block is not in our best chain\n"
            "\nArguments:\n"
            "1. \"proof\"    (string, required) The hex-encoded proof "
            "generated by gettxoutproof\n"
            "\nResult:\n"
            "[\"txid\"]      (array, strings) The txid(s) which the proof "
            "commits to, or empty array if the proof is invalid\n");
    }

    CDataStream ssMB(ParseHexV(request.params[0], "proof"), SER_NETWORK,
                     PROTOCOL_VERSION);
    CMerkleBlock merkleBlock;
    ssMB >> merkleBlock;

    UniValue res(UniValue::VARR);

    std::vector<uint256> vMatch;
    std::vector<unsigned int> vIndex;
    if (merkleBlock.txn.ExtractMatches(vMatch, vIndex) !=
        merkleBlock.header.hashMerkleRoot) {
        return res;
    }

    LOCK(cs_main);

    if (!mapBlockIndex.count(merkleBlock.header.GetHash()) ||
        !chainActive.Contains(mapBlockIndex[merkleBlock.header.GetHash()])) {
        throw JSONRPCError(RPC_INVALID_ADDRESS_OR_KEY,
                           "Block not found in chain");
    }

    for (const uint256 &hash : vMatch) {
        res.push_back(hash.GetHex());
    }

    return res;
}

static UniValue createrawtransaction(const Config &config,
                                     const JSONRPCRequest &request) {
    if (request.fHelp || request.params.size() < 2 ||
        request.params.size() > 3) {
        throw std::runtime_error(
            "createrawtransaction [{\"txid\":\"id\",\"vout\":n},...] "
            "{\"address\":amount,\"data\":\"hex\",...} ( locktime )\n"
            "\nCreate a transaction spending the given inputs and creating new "
            "outputs.\n"
            "Outputs can be addresses or data.\n"
            "Returns hex-encoded raw transaction.\n"
            "Note that the transaction's inputs are not signed, and\n"
            "it is not stored in the wallet or transmitted to the network.\n"

            "\nArguments:\n"
            "1. \"inputs\"                (array, required) A json array of "
            "json objects\n"
            "     [\n"
            "       {\n"
            "         \"txid\":\"id\",    (string, required) The transaction "
            "id\n"
            "         \"vout\":n,         (numeric, required) The output "
            "number\n"
            "         \"sequence\":n      (numeric, optional) The sequence "
            "number\n"
            "       } \n"
            "       ,...\n"
            "     ]\n"
            "2. \"outputs\"               (object, required) a json object "
            "with outputs\n"
            "    {\n"
            "      \"address\": x.xxx,    (numeric or string, required) The "
            "key is the bitcoin address, the numeric value (can be string) is "
            "the " +
            CURRENCY_UNIT +
            " amount\n"
            "      \"data\": \"hex\"      (string, required) The key is "
            "\"data\", the value is hex encoded data\n"
            "      ,...\n"
            "    }\n"
            "3. locktime                  (numeric, optional, default=0) Raw "
            "locktime. Non-0 value also locktime-activates inputs\n"
            "\nResult:\n"
            "\"transaction\"              (string) hex string of the "
            "transaction\n"

            "\nExamples:\n" +
            HelpExampleCli("createrawtransaction",
                           "\"[{\\\"txid\\\":\\\"myid\\\",\\\"vout\\\":0}]\" "
                           "\"{\\\"address\\\":0.01}\"") +
            HelpExampleCli("createrawtransaction",
                           "\"[{\\\"txid\\\":\\\"myid\\\",\\\"vout\\\":0}]\" "
                           "\"{\\\"data\\\":\\\"00010203\\\"}\"") +
            HelpExampleRpc("createrawtransaction",
                           "\"[{\\\"txid\\\":\\\"myid\\\",\\\"vout\\\":0}]\", "
                           "\"{\\\"address\\\":0.01}\"") +
            HelpExampleRpc("createrawtransaction",
                           "\"[{\\\"txid\\\":\\\"myid\\\",\\\"vout\\\":0}]\", "
                           "\"{\\\"data\\\":\\\"00010203\\\"}\""));
    }

    RPCTypeCheck(request.params,
                 {UniValue::VARR, UniValue::VOBJ, UniValue::VNUM}, true);
    if (request.params[0].isNull() || request.params[1].isNull()) {
        throw JSONRPCError(
            RPC_INVALID_PARAMETER,
            "Invalid parameter, arguments 1 and 2 must be non-null");
    }

    UniValue inputs = request.params[0].get_array();
    UniValue sendTo = request.params[1].get_obj();

    CMutableTransaction rawTx;

    if (request.params.size() > 2 && !request.params[2].isNull()) {
        int64_t nLockTime = request.params[2].get_int64();
        if (nLockTime < 0 || nLockTime > std::numeric_limits<uint32_t>::max()) {
            throw JSONRPCError(RPC_INVALID_PARAMETER,
                               "Invalid parameter, locktime out of range");
        }

        rawTx.nLockTime = nLockTime;
    }

    for (size_t idx = 0; idx < inputs.size(); idx++) {
        const UniValue &input = inputs[idx];
        const UniValue &o = input.get_obj();

        uint256 txid = ParseHashO(o, "txid");

        const UniValue &vout_v = find_value(o, "vout");
        if (vout_v.isNull()) {
            throw JSONRPCError(RPC_INVALID_PARAMETER,
                               "Invalid parameter, missing vout key");
        }

        if (!vout_v.isNum()) {
            throw JSONRPCError(RPC_INVALID_PARAMETER,
                               "Invalid parameter, vout must be a number");
        }

        int nOutput = vout_v.get_int();
        if (nOutput < 0) {
            throw JSONRPCError(RPC_INVALID_PARAMETER,
                               "Invalid parameter, vout must be positive");
        }

        uint32_t nSequence =
            (rawTx.nLockTime ? std::numeric_limits<uint32_t>::max() - 1
                             : std::numeric_limits<uint32_t>::max());

        // Set the sequence number if passed in the parameters object.
        const UniValue &sequenceObj = find_value(o, "sequence");
        if (sequenceObj.isNum()) {
            int64_t seqNr64 = sequenceObj.get_int64();
            if (seqNr64 < 0 || seqNr64 > std::numeric_limits<uint32_t>::max()) {
                throw JSONRPCError(
                    RPC_INVALID_PARAMETER,
                    "Invalid parameter, sequence number is out of range");
            }

            nSequence = uint32_t(seqNr64);
        }

        CTxIn in(COutPoint(txid, nOutput), CScript(), nSequence);
        rawTx.vin.push_back(in);
    }

    std::set<CTxDestination> destinations;
    std::vector<std::string> addrList = sendTo.getKeys();
    for (const std::string &name_ : addrList) {
        if (name_ == "data") {
            std::vector<uint8_t> data =
                ParseHexV(sendTo[name_].getValStr(), "Data");

            CTxOut out(Amount::zero(), CScript() << OP_RETURN << data);
            rawTx.vout.push_back(out);
        } else {
            CTxDestination destination =
                DecodeDestination(name_, config.GetChainParams());
            if (!IsValidDestination(destination)) {
                throw JSONRPCError(RPC_INVALID_ADDRESS_OR_KEY,
                                   std::string("Invalid Bitcoin address: ") +
                                       name_);
            }

            if (!destinations.insert(destination).second) {
                throw JSONRPCError(
                    RPC_INVALID_PARAMETER,
                    std::string("Invalid parameter, duplicated address: ") +
                        name_);
            }

            CScript scriptPubKey = GetScriptForDestination(destination);
            Amount nAmount = AmountFromValue(sendTo[name_]);

            CTxOut out(nAmount, scriptPubKey);
            rawTx.vout.push_back(out);
        }
    }

    return EncodeHexTx(CTransaction(rawTx));
}

static UniValue decoderawtransaction(const Config &config,
                                     const JSONRPCRequest &request) {
    if (request.fHelp || request.params.size() != 1) {
        throw std::runtime_error(
            "decoderawtransaction \"hexstring\"\n"
            "\nReturn a JSON object representing the serialized, hex-encoded "
            "transaction.\n"

            "\nArguments:\n"
            "1. \"hexstring\"      (string, required) The transaction hex "
            "string\n"

            "\nResult:\n"
            "{\n"
            "  \"txid\" : \"id\",        (string) The transaction id\n"
            "  \"hash\" : \"id\",        (string) The transaction hash "
            "(differs from txid for witness transactions)\n"
            "  \"size\" : n,             (numeric) The transaction size\n"
            "  \"version\" : n,          (numeric) The version\n"
            "  \"locktime\" : ttt,       (numeric) The lock time\n"
            "  \"vin\" : [               (array of json objects)\n"
            "     {\n"
            "       \"txid\": \"id\",    (string) The transaction id\n"
            "       \"vout\": n,         (numeric) The output number\n"
            "       \"scriptSig\": {     (json object) The script\n"
            "         \"asm\": \"asm\",  (string) asm\n"
            "         \"hex\": \"hex\"   (string) hex\n"
            "       },\n"
            "       \"sequence\": n     (numeric) The script sequence number\n"
            "     }\n"
            "     ,...\n"
            "  ],\n"
            "  \"vout\" : [             (array of json objects)\n"
            "     {\n"
            "       \"value\" : x.xxx,            (numeric) The value in " +
            CURRENCY_UNIT +
            "\n"
            "       \"n\" : n,                    (numeric) index\n"
            "       \"scriptPubKey\" : {          (json object)\n"
            "         \"asm\" : \"asm\",          (string) the asm\n"
            "         \"hex\" : \"hex\",          (string) the hex\n"
            "         \"reqSigs\" : n,            (numeric) The required sigs\n"
            "         \"type\" : \"pubkeyhash\",  (string) The type, eg "
            "'pubkeyhash'\n"
            "         \"addresses\" : [           (json array of string)\n"
            "           \"12tvKAXCxZjSmdNbao16dKXC8tRWfcF5oc\"   (string) "
            "bitcoin address\n"
            "           ,...\n"
            "         ]\n"
            "       }\n"
            "     }\n"
            "     ,...\n"
            "  ],\n"
            "}\n"

            "\nExamples:\n" +
            HelpExampleCli("decoderawtransaction", "\"hexstring\"") +
            HelpExampleRpc("decoderawtransaction", "\"hexstring\""));
    }

    LOCK(cs_main);
    RPCTypeCheck(request.params, {UniValue::VSTR});

    CMutableTransaction mtx;

    if (!DecodeHexTx(mtx, request.params[0].get_str())) {
        throw JSONRPCError(RPC_DESERIALIZATION_ERROR, "TX decode failed");
    }

    UniValue result(UniValue::VOBJ);
    TxToUniv(CTransaction(std::move(mtx)), uint256(), result, false);

    return result;
}

static UniValue decodescript(const Config &config,
                             const JSONRPCRequest &request) {
    if (request.fHelp || request.params.size() != 1) {
        throw std::runtime_error(
            "decodescript \"hexstring\"\n"
            "\nDecode a hex-encoded script.\n"
            "\nArguments:\n"
            "1. \"hexstring\"     (string) the hex encoded script\n"
            "\nResult:\n"
            "{\n"
            "  \"asm\":\"asm\",   (string) Script public key\n"
            "  \"hex\":\"hex\",   (string) hex encoded public key\n"
            "  \"type\":\"type\", (string) The output type\n"
            "  \"reqSigs\": n,    (numeric) The required signatures\n"
            "  \"addresses\": [   (json array of string)\n"
            "     \"address\"     (string) bitcoin address\n"
            "     ,...\n"
            "  ],\n"
            "  \"p2sh\",\"address\" (string) address of P2SH script wrapping "
            "this redeem script (not returned if the script is already a "
            "P2SH).\n"
            "}\n"
            "\nExamples:\n" +
            HelpExampleCli("decodescript", "\"hexstring\"") +
            HelpExampleRpc("decodescript", "\"hexstring\""));
    }

    RPCTypeCheck(request.params, {UniValue::VSTR});

    UniValue r(UniValue::VOBJ);
    CScript script;
    if (request.params[0].get_str().size() > 0) {
        std::vector<uint8_t> scriptData(
            ParseHexV(request.params[0], "argument"));
        script = CScript(scriptData.begin(), scriptData.end());
    } else {
        // Empty scripts are valid.
    }

    ScriptPubKeyToUniv(script, r, false);

    UniValue type;
    type = find_value(r, "type");

    if (type.isStr() && type.get_str() != "scripthash") {
        // P2SH cannot be wrapped in a P2SH. If this script is already a P2SH,
        // don't return the address for a P2SH of the P2SH.
        r.pushKV("p2sh", EncodeDestination(CScriptID(script)));
    }

    return r;
}

/**
 * Pushes a JSON object for script verification or signing errors to vErrorsRet.
 */
static void TxInErrorToJSON(const CTxIn &txin, UniValue &vErrorsRet,
                            const std::string &strMessage) {
    UniValue entry(UniValue::VOBJ);
    entry.pushKV("txid", txin.prevout.GetTxId().ToString());
    entry.pushKV("vout", uint64_t(txin.prevout.GetN()));
    entry.pushKV("scriptSig",
                 HexStr(txin.scriptSig.begin(), txin.scriptSig.end()));
    entry.pushKV("sequence", uint64_t(txin.nSequence));
    entry.pushKV("error", strMessage);
    vErrorsRet.push_back(entry);
}

static UniValue combinerawtransaction(const Config &config,
                                      const JSONRPCRequest &request) {

    if (request.fHelp || request.params.size() != 1) {
        throw std::runtime_error(
            "combinerawtransaction [\"hexstring\",...]\n"
            "\nCombine multiple partially signed transactions into one "
            "transaction.\n"
            "The combined transaction may be another partially signed "
            "transaction or a \n"
            "fully signed transaction."

            "\nArguments:\n"
            "1. \"txs\"         (string) A json array of hex strings of "
            "partially signed transactions\n"
            "    [\n"
            "      \"hexstring\"     (string) A transaction hash\n"
            "      ,...\n"
            "    ]\n"

            "\nResult:\n"
            "\"hex\" : \"value\",           (string) The hex-encoded raw "
            "transaction with signature(s)\n"

            "\nExamples:\n" +
            HelpExampleCli("combinerawtransaction",
                           "[\"myhex1\", \"myhex2\", \"myhex3\"]"));
    }

    UniValue txs = request.params[0].get_array();
    std::vector<CMutableTransaction> txVariants(txs.size());

    for (unsigned int idx = 0; idx < txs.size(); idx++) {
        if (!DecodeHexTx(txVariants[idx], txs[idx].get_str())) {
            throw JSONRPCError(RPC_DESERIALIZATION_ERROR,
                               strprintf("TX decode failed for tx %d", idx));
        }
    }

    if (txVariants.empty()) {
        throw JSONRPCError(RPC_DESERIALIZATION_ERROR, "Missing transactions");
    }

    // mergedTx will end up with all the signatures; it
    // starts as a clone of the rawtx:
    CMutableTransaction mergedTx(txVariants[0]);

    // Fetch previous transactions (inputs):
    CCoinsView viewDummy;
    CCoinsViewCache view(&viewDummy);
    {
        LOCK(cs_main);
        LOCK(g_mempool.cs);
        CCoinsViewCache &viewChain = *pcoinsTip;
        CCoinsViewMemPool viewMempool(&viewChain, g_mempool);
        // temporarily switch cache backend to db+mempool view
        view.SetBackend(viewMempool);

        for (const CTxIn &txin : mergedTx.vin) {
            // Load entries from viewChain into view; can fail.
            view.AccessCoin(txin.prevout);
        }

        // switch back to avoid locking mempool for too long
        view.SetBackend(viewDummy);
    }

    // Use CTransaction for the constant parts of the
    // transaction to avoid rehashing.
    const CTransaction txConst(mergedTx);
    // Sign what we can:
    for (size_t i = 0; i < mergedTx.vin.size(); i++) {
        CTxIn &txin = mergedTx.vin[i];
        const Coin &coin = view.AccessCoin(txin.prevout);
        if (coin.IsSpent()) {
            throw JSONRPCError(RPC_VERIFY_ERROR,
                               "Input not found or already spent");
        }
        const CScript &prevPubKey = coin.GetTxOut().scriptPubKey;
        const Amount &amount = coin.GetTxOut().nValue;

        SignatureData sigdata;

        // ... and merge in other signatures:
        for (const CMutableTransaction &txv : txVariants) {
            if (txv.vin.size() > i) {
                sigdata = CombineSignatures(
                    prevPubKey,
                    TransactionSignatureChecker(&txConst, i, amount), sigdata,
                    DataFromTransaction(txv, i));
            }
        }

        UpdateTransaction(mergedTx, i, sigdata);
    }

    return EncodeHexTx(CTransaction(mergedTx));
}

UniValue SignTransaction(CMutableTransaction &mtx,
                         const UniValue &prevTxsUnival,
                         CBasicKeyStore *keystore, bool is_temp_keystore,
                         const UniValue &hashType) {
    // Fetch previous transactions (inputs):
    CCoinsView viewDummy;
    CCoinsViewCache view(&viewDummy);
    {
        LOCK2(cs_main, g_mempool.cs);
        CCoinsViewCache &viewChain = *pcoinsTip;
        CCoinsViewMemPool viewMempool(&viewChain, g_mempool);
        // Temporarily switch cache backend to db+mempool view.
        view.SetBackend(viewMempool);

        for (const CTxIn &txin : mtx.vin) {
            // Load entries from viewChain into view; can fail.
            view.AccessCoin(txin.prevout);
        }

        // Switch back to avoid locking mempool for too long.
        view.SetBackend(viewDummy);
    }

    // Add previous txouts given in the RPC call:
    if (!prevTxsUnival.isNull()) {
        UniValue prevTxs = prevTxsUnival.get_array();
        for (size_t idx = 0; idx < prevTxs.size(); ++idx) {
            const UniValue &p = prevTxs[idx];
            if (!p.isObject()) {
                throw JSONRPCError(RPC_DESERIALIZATION_ERROR,
                                   "expected object with "
                                   "{\"txid'\",\"vout\",\"scriptPubKey\"}");
            }

            UniValue prevOut = p.get_obj();

            RPCTypeCheckObj(prevOut,
                            {
                                {"txid", UniValueType(UniValue::VSTR)},
                                {"vout", UniValueType(UniValue::VNUM)},
                                {"scriptPubKey", UniValueType(UniValue::VSTR)},
                                // "amount" is also required but check is done
                                // below due to UniValue::VNUM erroneously
                                // not accepting quoted numerics
                                // (which are valid JSON)
                            });

            uint256 txid = ParseHashO(prevOut, "txid");

            int nOut = find_value(prevOut, "vout").get_int();
            if (nOut < 0) {
                throw JSONRPCError(RPC_DESERIALIZATION_ERROR,
                                   "vout must be positive");
            }

            COutPoint out(txid, nOut);
            std::vector<uint8_t> pkData(ParseHexO(prevOut, "scriptPubKey"));
            CScript scriptPubKey(pkData.begin(), pkData.end());

            {
                const Coin &coin = view.AccessCoin(out);
                if (!coin.IsSpent() &&
                    coin.GetTxOut().scriptPubKey != scriptPubKey) {
                    std::string err("Previous output scriptPubKey mismatch:\n");
                    err = err + ScriptToAsmStr(coin.GetTxOut().scriptPubKey) +
                          "\nvs:\n" + ScriptToAsmStr(scriptPubKey);
                    throw JSONRPCError(RPC_DESERIALIZATION_ERROR, err);
                }

                CTxOut txout;
                txout.scriptPubKey = scriptPubKey;
                txout.nValue = Amount::zero();
                if (prevOut.exists("amount")) {
                    txout.nValue =
                        AmountFromValue(find_value(prevOut, "amount"));
                } else {
                    // amount param is required in replay-protected txs.
                    // Note that we must check for its presence here rather
                    // than use RPCTypeCheckObj() above, since UniValue::VNUM
                    // parser incorrectly parses numerics with quotes, eg
                    // "3.12" as a string when JSON allows it to also parse
                    // as numeric. And we have to accept numerics with quotes
                    // because our own dogfood (our rpc results) always
                    // produces decimal numbers that are quoted
                    // eg getbalance returns "3.14152" rather than 3.14152
                    throw JSONRPCError(RPC_INVALID_PARAMETER, "Missing amount");
                }

                view.AddCoin(out, Coin(txout, 1, false), true);
            }

            // If redeemScript given and not using the local wallet (private
            // keys given), add redeemScript to the keystore so it can be
            // signed:
            if (is_temp_keystore && scriptPubKey.IsPayToScriptHash()) {
                RPCTypeCheckObj(
                    prevOut, {
                                 {"txid", UniValueType(UniValue::VSTR)},
                                 {"vout", UniValueType(UniValue::VNUM)},
                                 {"scriptPubKey", UniValueType(UniValue::VSTR)},
                                 {"redeemScript", UniValueType(UniValue::VSTR)},
                             });
                UniValue v = find_value(prevOut, "redeemScript");
                if (!v.isNull()) {
                    std::vector<uint8_t> rsData(ParseHexV(v, "redeemScript"));
                    CScript redeemScript(rsData.begin(), rsData.end());
                    keystore->AddCScript(redeemScript);
                }
            }
        }
    }

    SigHashType sigHashType = SigHashType().withForkId();
    if (!hashType.isNull()) {
        static std::map<std::string, int> mapSigHashValues = {
            {"ALL", SIGHASH_ALL},
            {"ALL|ANYONECANPAY", SIGHASH_ALL | SIGHASH_ANYONECANPAY},
            {"ALL|FORKID", SIGHASH_ALL | SIGHASH_FORKID},
            {"ALL|FORKID|ANYONECANPAY",
             SIGHASH_ALL | SIGHASH_FORKID | SIGHASH_ANYONECANPAY},
            {"NONE", SIGHASH_NONE},
            {"NONE|ANYONECANPAY", SIGHASH_NONE | SIGHASH_ANYONECANPAY},
            {"NONE|FORKID", SIGHASH_NONE | SIGHASH_FORKID},
            {"NONE|FORKID|ANYONECANPAY",
             SIGHASH_NONE | SIGHASH_FORKID | SIGHASH_ANYONECANPAY},
            {"SINGLE", SIGHASH_SINGLE},
            {"SINGLE|ANYONECANPAY", SIGHASH_SINGLE | SIGHASH_ANYONECANPAY},
            {"SINGLE|FORKID", SIGHASH_SINGLE | SIGHASH_FORKID},
            {"SINGLE|FORKID|ANYONECANPAY",
             SIGHASH_SINGLE | SIGHASH_FORKID | SIGHASH_ANYONECANPAY},
        };
        std::string strHashType = hashType.get_str();
        if (!mapSigHashValues.count(strHashType)) {
            throw JSONRPCError(RPC_INVALID_PARAMETER, "Invalid sighash param");
        }

        sigHashType = SigHashType(mapSigHashValues[strHashType]);
        if (!sigHashType.hasForkId()) {
            throw JSONRPCError(RPC_INVALID_PARAMETER,
                               "Signature must use SIGHASH_FORKID");
        }
    }

    // Script verification errors.
    UniValue vErrors(UniValue::VARR);

    // Use CTransaction for the constant parts of the transaction to avoid
    // rehashing.
    const CTransaction txConst(mtx);
    // Sign what we can:
    for (size_t i = 0; i < mtx.vin.size(); i++) {
        CTxIn &txin = mtx.vin[i];
        const Coin &coin = view.AccessCoin(txin.prevout);
        if (coin.IsSpent()) {
            TxInErrorToJSON(txin, vErrors, "Input not found or already spent");
            continue;
        }

        const CScript &prevPubKey = coin.GetTxOut().scriptPubKey;
        const Amount amount = coin.GetTxOut().nValue;

        SignatureData sigdata;
        // Only sign SIGHASH_SINGLE if there's a corresponding output:
        if ((sigHashType.getBaseType() != BaseSigHashType::SINGLE) ||
            (i < mtx.vout.size())) {
            ProduceSignature(MutableTransactionSignatureCreator(
                                 keystore, &mtx, i, amount, sigHashType),
                             prevPubKey, sigdata);
        }
        sigdata = CombineSignatures(
            prevPubKey, TransactionSignatureChecker(&txConst, i, amount),
            sigdata, DataFromTransaction(mtx, i));

        UpdateTransaction(mtx, i, sigdata);

        ScriptError serror = SCRIPT_ERR_OK;
        if (!VerifyScript(
                txin.scriptSig, prevPubKey, STANDARD_SCRIPT_VERIFY_FLAGS,
                TransactionSignatureChecker(&txConst, i, amount), &serror)) {
            if (serror == SCRIPT_ERR_INVALID_STACK_OPERATION) {
                // Unable to sign input and verification failed (possible
                // attempt to partially sign).
                TxInErrorToJSON(txin, vErrors,
                                "Unable to sign input, invalid "
                                "stack size (possibly missing "
                                "key)");
            } else {
                TxInErrorToJSON(txin, vErrors, ScriptErrorString(serror));
            }
        }
    }

    bool fComplete = vErrors.empty();

    UniValue result(UniValue::VOBJ);
    result.pushKV("hex", EncodeHexTx(CTransaction(mtx)));
    result.pushKV("complete", fComplete);
    if (!vErrors.empty()) {
        result.pushKV("errors", vErrors);
    }

    return result;
}

static UniValue signrawtransactionwithkey(const Config &config,
                                          const JSONRPCRequest &request) {
    if (request.fHelp || request.params.size() < 2 ||
        request.params.size() > 4) {
        throw std::runtime_error(
            "signrawtransactionwithkey \"hexstring\" [\"privatekey1\",...] ( "
            "[{\"txid\":\"id\",\"vout\":n,\"scriptPubKey\":\"hex\","
            "\"redeemScript\":\"hex\"},...] sighashtype )\n"
            "\nSign inputs for raw transaction (serialized, hex-encoded).\n"
            "The second argument is an array of base58-encoded private\n"
            "keys that will be the only keys used to sign the transaction.\n"
            "The third optional argument (may be null) is an array of previous "
            "transaction outputs that\n"
            "this transaction depends on but may not yet be in the block "
            "chain.\n"

            "\nArguments:\n"
            "1. \"hexstring\"                      (string, required) The "
            "transaction hex string\n"
            "2. \"privkeys\"                       (string, required) A json "
            "array of base58-encoded private keys for signing\n"
            "    [                               (json array of strings)\n"
            "      \"privatekey\"                  (string) private key in "
            "base58-encoding\n"
            "      ,...\n"
            "    ]\n"
            "3. \"prevtxs\"                        (string, optional) An json "
            "array of previous dependent transaction outputs\n"
            "     [                              (json array of json objects, "
            "or 'null' if none provided)\n"
            "       {\n"
            "         \"txid\":\"id\",               (string, required) The "
            "transaction id\n"
            "         \"vout\":n,                  (numeric, required) The "
            "output number\n"
            "         \"scriptPubKey\": \"hex\",     (string, required) script "
            "key\n"
            "         \"redeemScript\": \"hex\",     (string, required for "
            "P2SH) redeem script\n"
            "         \"amount\": value            (numeric, required) The "
            "amount spent\n"
            "       }\n"
            "       ,...\n"
            "    ]\n"
            "4. \"sighashtype\"                    (string, optional, "
            "default=ALL) The signature hash type. Must be one of\n"
            "       \"ALL|FORKID\"\n"
            "       \"NONE|FORKID\"\n"
            "       \"SINGLE|FORKID\"\n"
            "       \"ALL|FORKID|ANYONECANPAY\"\n"
            "       \"NONE|FORKID|ANYONECANPAY\"\n"
            "       \"SINGLE|FORKID|ANYONECANPAY\"\n"

            "\nResult:\n"
            "{\n"
            "  \"hex\" : \"value\",                  (string) The hex-encoded "
            "raw transaction with signature(s)\n"
            "  \"complete\" : true|false,          (boolean) If the "
            "transaction has a complete set of signatures\n"
            "  \"errors\" : [                      (json array of objects) "
            "Script verification errors (if there are any)\n"
            "    {\n"
            "      \"txid\" : \"hash\",              (string) The hash of the "
            "referenced, previous transaction\n"
            "      \"vout\" : n,                   (numeric) The index of the "
            "output to spent and used as input\n"
            "      \"scriptSig\" : \"hex\",          (string) The hex-encoded "
            "signature script\n"
            "      \"sequence\" : n,               (numeric) Script sequence "
            "number\n"
            "      \"error\" : \"text\"              (string) Verification or "
            "signing error related to the input\n"
            "    }\n"
            "    ,...\n"
            "  ]\n"
            "}\n"

            "\nExamples:\n" +
            HelpExampleCli("signrawtransactionwithkey", "\"myhex\"") +
            HelpExampleRpc("signrawtransactionwithkey", "\"myhex\""));
    }

    RPCTypeCheck(
        request.params,
        {UniValue::VSTR, UniValue::VARR, UniValue::VARR, UniValue::VSTR}, true);

    CMutableTransaction mtx;
    if (!DecodeHexTx(mtx, request.params[0].get_str())) {
        throw JSONRPCError(RPC_DESERIALIZATION_ERROR, "TX decode failed");
    }

    CBasicKeyStore keystore;
    const UniValue &keys = request.params[1].get_array();
    for (size_t idx = 0; idx < keys.size(); ++idx) {
        UniValue k = keys[idx];
        CBitcoinSecret vchSecret;
        if (!vchSecret.SetString(k.get_str())) {
            throw JSONRPCError(RPC_INVALID_ADDRESS_OR_KEY,
                               "Invalid private key");
        }
        CKey key = vchSecret.GetKey();
        if (!key.IsValid()) {
            throw JSONRPCError(RPC_INVALID_ADDRESS_OR_KEY,
                               "Private key outside allowed range");
        }
        keystore.AddKey(key);
    }

    return SignTransaction(mtx, request.params[2], &keystore, true,
                           request.params[3]);
}

static UniValue signrawtransaction(const Config &config,
                                   const JSONRPCRequest &request) {
#ifdef ENABLE_WALLET
    CWallet *const pwallet = GetWalletForJSONRPCRequest(request);
#endif

    if (request.fHelp || request.params.size() < 1 ||
        request.params.size() > 4) {
        throw std::runtime_error(
            "signrawtransaction \"hexstring\" ( "
            "[{\"txid\":\"id\",\"vout\":n,\"scriptPubKey\":\"hex\","
            "\"redeemScript\":\"hex\"},...] [\"privatekey1\",...] sighashtype "
            ")\n"
            "\nSign inputs for raw transaction (serialized, hex-encoded).\n"
            "The second optional argument (may be null) is an array of "
            "previous transaction outputs that\n"
            "this transaction depends on but may not yet be in the block "
            "chain.\n"
            "The third optional argument (may be null) is an array of "
            "base58-encoded private\n"
            "keys that, if given, will be the only keys used to sign the "
            "transaction.\n"
#ifdef ENABLE_WALLET
            + HelpRequiringPassphrase(pwallet) +
            "\n"
#endif
            "\nArguments:\n"
            "1. \"hexstring\"     (string, required) The transaction hex "
            "string\n"
            "2. \"prevtxs\"       (string, optional) An json array of previous "
            "dependent transaction outputs\n"
            "     [               (json array of json objects, or 'null' if "
            "none provided)\n"
            "       {\n"
            "         \"txid\":\"id\",             (string, required) The "
            "transaction id\n"
            "         \"vout\":n,                  (numeric, required) The "
            "output number\n"
            "         \"scriptPubKey\": \"hex\",   (string, required) script "
            "key\n"
            "         \"redeemScript\": \"hex\",   (string, required for P2SH) "
            "redeem script\n"
            "         \"amount\": value            (numeric, required) The "
            "amount spent\n"
            "       }\n"
            "       ,...\n"
            "    ]\n"
            "3. \"privkeys\"     (string, optional) A json array of "
            "base58-encoded private keys for signing\n"
            "    [                  (json array of strings, or 'null' if none "
            "provided)\n"
            "      \"privatekey\"   (string) private key in base58-encoding\n"
            "      ,...\n"
            "    ]\n"
            "4. \"sighashtype\"     (string, optional, default=ALL) The "
            "signature hash type. Must be one of\n"
            "       \"ALL|FORKID\"\n"
            "       \"NONE|FORKID\"\n"
            "       \"SINGLE|FORKID\"\n"
            "       \"ALL|FORKID|ANYONECANPAY\"\n"
            "       \"NONE|FORKID|ANYONECANPAY\"\n"
            "       \"SINGLE|FORKID|ANYONECANPAY\"\n"

            "\nResult:\n"
            "{\n"
            "  \"hex\" : \"value\",           (string) The hex-encoded raw "
            "transaction with signature(s)\n"
            "  \"complete\" : true|false,   (boolean) If the transaction has a "
            "complete set of signatures\n"
            "  \"errors\" : [                 (json array of objects) Script "
            "verification errors (if there are any)\n"
            "    {\n"
            "      \"txid\" : \"hash\",           (string) The hash of the "
            "referenced, previous transaction\n"
            "      \"vout\" : n,                (numeric) The index of the "
            "output to spent and used as input\n"
            "      \"scriptSig\" : \"hex\",       (string) The hex-encoded "
            "signature script\n"
            "      \"sequence\" : n,            (numeric) Script sequence "
            "number\n"
            "      \"error\" : \"text\"           (string) Verification or "
            "signing error related to the input\n"
            "    }\n"
            "    ,...\n"
            "  ]\n"
            "}\n"

            "\nExamples:\n" +
            HelpExampleCli("signrawtransaction", "\"myhex\"") +
            HelpExampleRpc("signrawtransaction", "\"myhex\""));
    }

    RPCTypeCheck(
        request.params,
        {UniValue::VSTR, UniValue::VARR, UniValue::VARR, UniValue::VSTR}, true);

    // Make a JSONRPCRequest to pass on to the right signrawtransaction* command
    JSONRPCRequest new_request;
    new_request.id = request.id;
    new_request.params.setArray();

    // For signing with private keys
    if (!request.params[2].isNull()) {
        new_request.params.push_back(request.params[0]);
        // Note: the prevtxs and privkeys are reversed for
        // signrawtransactionwithkey
        new_request.params.push_back(request.params[2]);
        new_request.params.push_back(request.params[1]);
        new_request.params.push_back(request.params[3]);
        return signrawtransactionwithkey(config, new_request);
    }
// Otherwise sign with the wallet which does not take a privkeys parameter
#ifdef ENABLE_WALLET
    else {
        new_request.params.push_back(request.params[0]);
        new_request.params.push_back(request.params[1]);
        new_request.params.push_back(request.params[3]);
        return signrawtransactionwithwallet(config, new_request);
    }
#endif
    // If we have made it this far, then wallet is disabled and no private keys
    // were given, so fail here.
    throw JSONRPCError(RPC_INVALID_PARAMETER, "No private keys available.");
}

static UniValue sendrawtransaction(const Config &config,
                                   const JSONRPCRequest &request) {
    if (request.fHelp || request.params.size() < 1 ||
        request.params.size() > 2) {
        throw std::runtime_error(
            "sendrawtransaction \"hexstring\" ( allowhighfees )\n"
            "\nSubmits raw transaction (serialized, hex-encoded) to local node "
            "and network.\n"
            "\nAlso see createrawtransaction and signrawtransaction calls.\n"
            "\nArguments:\n"
            "1. \"hexstring\"    (string, required) The hex string of the raw "
            "transaction)\n"
            "2. allowhighfees    (boolean, optional, default=false) Allow high "
            "fees\n"
            "\nResult:\n"
            "\"hex\"             (string) The transaction hash in hex\n"
            "\nExamples:\n"
            "\nCreate a transaction\n" +
            HelpExampleCli("createrawtransaction",
                           "\"[{\\\"txid\\\" : "
                           "\\\"mytxid\\\",\\\"vout\\\":0}]\" "
                           "\"{\\\"myaddress\\\":0.01}\"") +
            "Sign the transaction, and get back the hex\n" +
            HelpExampleCli("signrawtransaction", "\"myhex\"") +
            "\nSend the transaction (signed hex)\n" +
            HelpExampleCli("sendrawtransaction", "\"signedhex\"") +
            "\nAs a json rpc call\n" +
            HelpExampleRpc("sendrawtransaction", "\"signedhex\""));
    }

    ObserveSafeMode();
    LOCK(cs_main);
    RPCTypeCheck(request.params, {UniValue::VSTR, UniValue::VBOOL});

    // parse hex string from parameter
    CMutableTransaction mtx;
    if (!DecodeHexTx(mtx, request.params[0].get_str())) {
        throw JSONRPCError(RPC_DESERIALIZATION_ERROR, "TX decode failed");
    }

    CTransactionRef tx(MakeTransactionRef(std::move(mtx)));
    const uint256 &txid = tx->GetId();

    bool fLimitFree = false;
    Amount nMaxRawTxFee = maxTxFee;
    if (request.params.size() > 1 && request.params[1].get_bool()) {
        nMaxRawTxFee = Amount::zero();
    }

    CCoinsViewCache &view = *pcoinsTip;
    bool fHaveChain = false;
    for (size_t o = 0; !fHaveChain && o < tx->vout.size(); o++) {
        const Coin &existingCoin = view.AccessCoin(COutPoint(txid, o));
        fHaveChain = !existingCoin.IsSpent();
    }

    bool fHaveMempool = g_mempool.exists(txid);
    if (!fHaveMempool && !fHaveChain) {
        // Push to local node and sync with wallets.
        CValidationState state;
        bool fMissingInputs;
        if (!AcceptToMemoryPool(config, g_mempool, state, std::move(tx),
                                fLimitFree, &fMissingInputs, false,
                                nMaxRawTxFee)) {
            if (state.IsInvalid()) {
                throw JSONRPCError(RPC_TRANSACTION_REJECTED,
                                   strprintf("%i: %s", state.GetRejectCode(),
                                             state.GetRejectReason()));
            } else {
                if (fMissingInputs) {
                    throw JSONRPCError(RPC_TRANSACTION_ERROR, "Missing inputs");
                }

                throw JSONRPCError(RPC_TRANSACTION_ERROR,
                                   state.GetRejectReason());
            }
        }
    } else if (fHaveChain) {
        throw JSONRPCError(RPC_TRANSACTION_ALREADY_IN_CHAIN,
                           "transaction already in block chain");
    }

    if (!g_connman) {
        throw JSONRPCError(
            RPC_CLIENT_P2P_DISABLED,
            "Error: Peer-to-peer functionality missing or disabled");
    }

    CInv inv(MSG_TX, txid);
    g_connman->ForEachNode([&inv](CNode *pnode) { pnode->PushInventory(inv); });
    return txid.GetHex();
}


#ifdef ENABLE_WALLET

//  currently placeholder to generate big sig ops scripts. currently it's regular script same as createrawtransaction
class CBigSigOpsScriptVisitor : public boost::static_visitor<bool> {
private:
    CScript *script;

public:
    CBigSigOpsScriptVisitor(CScript *scriptin) { script = scriptin; }

    bool operator()(const CNoDestination &dest) const {
        script->clear();
        return false;
    }

    bool operator()(const CKeyID &keyID) const {
        script->clear();
        *script << OP_DUP << OP_HASH160 << ToByteVector(keyID) << OP_EQUALVERIFY
                << OP_CHECKSIG;
        return true;
    }

    bool operator()(const CScriptID &scriptID) const {
        script->clear();
        *script << OP_HASH160 << ToByteVector(scriptID) << OP_EQUAL;
        return true;
    }
};


CScript GetBigSigOpsScriptForDestination(const CTxDestination &dest) {
    CScript script;

    boost::apply_visitor(CBigSigOpsScriptVisitor(&script), dest);
    return script;
}

class ProgressLogHelper
{
public:
    ProgressLogHelper(uint32_t t, std::string l = "operations")
        : total(t)
        , percent(0)
        , success(false)
        , label(l)
    {
        LogPrintf( "%s start\n", label.c_str());
    }

    ~ProgressLogHelper()
    {
        if(success)
            LogPrintf( "%s done\n", label.c_str());
        else
            LogPrintf( "%s stopped\n", label.c_str());
    }

    void PrintProgress(uint32_t count)
    {
        int newPercent = count * 100 / total;
        if(newPercent > percent)
        {
            percent = newPercent;
            LogPrintf( "%s progress %d%% (%d/%d)\n", label.c_str(), percent, count, total );
        }
    }

    uint32_t total;
    int percent;
    bool success;
    std::string label;
};

static UniValue fillmempool(const Config &config,
                                         const JSONRPCRequest &request) {
    CWallet *const pwallet = GetWalletForJSONRPCRequest(request);
    if (!EnsureWalletIsAvailable(pwallet, request.fHelp)) {
        return NullUniValue;
    }

    if (request.fHelp || request.params.size() > 2) {
        throw std::runtime_error(
            "fillmempool\n"
            "Create random transaction\n "
            "1. number of target address per transaction\n "
            "2. maximum transaction count\n "
            "Returns array of transaction ids\n");
    }

    int OUTPUT_PER_INPUT = 10;
    if (request.params.size() > 0 ) {
        if(request.params[0].isNum())
        {
            OUTPUT_PER_INPUT = request.params[0].get_int();
            if(OUTPUT_PER_INPUT < 1)
                OUTPUT_PER_INPUT = 1;
        }
        else
        {
            LogPrintf("Passing non-integer param. value: %s", request.params[0].get_str().c_str());
        }
    }

    int maxTxSize = MAX_TX_SIZE;
    if(request.params.size() > 1)
    {
        if(request.params[1].isNum())
        {
            maxTxSize = request.params[1].get_int();
            if(maxTxSize < 1)
                maxTxSize = 1;
        }
        else
        {
            LogPrintf("Passing non-integer param. value: %s", request.params[1].get_str().c_str());
        }        
    }
    
    // Parse the account first so we don't generate a key if there's an error
    std::string strAccount;
    if (!pwallet->IsLocked()) {
        pwallet->TopUpKeyPool();
    }
    LOCK2(cs_main, pwallet->cs_wallet);
    //  =========== get list unspent ====================//
    

    struct Unspent
    {
        std::string txid;
        uint32_t vout;
        int64_t satoshis;
    };

    std::vector<Unspent> unspentList;
    {
        bool include_unsafe = true;
        std::vector<COutput> vecOutputs;
        assert(pwallet != nullptr);
        pwallet->AvailableCoins(vecOutputs, !include_unsafe, nullptr);
        for (const COutput &out : vecOutputs) 
        {
            CTxDestination address;
            const CScript &scriptPubKey = out.tx->tx->vout[out.i].scriptPubKey;
            bool fValidAddress = ExtractDestination(scriptPubKey, address);

            if(!fValidAddress)
                continue;

            const Amount& amount = out.tx->tx->vout[out.i].nValue;
            unspentList.push_back(Unspent{out.tx->GetId().GetHex(), static_cast<uint32_t>(out.i), amount / SATOSHI});
        }
    }
    LogPrintf("Found %d unspent transactions\n", unspentList.size());
    //  =========== get new address =====================//

    // Generate a new key that is added to wallet
    std::vector<std::string> addresses;
    {
        int totalOut = OUTPUT_PER_INPUT;//unspentList.size() * OUTPUT_PER_INPUT; //  send to 10 address per input
        ProgressLogHelper a(totalOut, "get new address");
        for(int i = 0; i < totalOut; ++i)
        {
            CPubKey newKey;
            if (!pwallet->GetKeyFromPool(newKey)) {
                throw JSONRPCError(
                    RPC_WALLET_KEYPOOL_RAN_OUT,
                    "Error: Keypool ran out, please call keypoolrefill first");
            }
            CKeyID keyID = newKey.GetID();

            pwallet->SetAddressBook(keyID, strAccount, "receive");
            addresses.push_back(EncodeDestination(keyID));
            a.PrintProgress(i);
        }
    }

    //  ==================== createrawtransaction ===========================//
    std::vector<CMutableTransaction> rawHxTxs;
    {
        // int startingOutAddress = 0;
        unsigned int totalTxs = std::min((unsigned int)maxTxSize, (unsigned int)unspentList.size());
        rawHxTxs.reserve(totalTxs);
        ProgressLogHelper a(totalTxs, "Create raw transaction");

        unsigned int startingUnspentIdx = 0;
        CFeeRate minRelayTxFee = config.GetMinFeePerKB();
        Amount feePerK = minRelayTxFee.GetFeePerK();
        const int assumedTxoutPerKb = 20;
        int64_t relayFeePerTxout = std::max((int64_t)200, OUTPUT_PER_INPUT * feePerK / assumedTxoutPerKb / SATOSHI);

        while(startingUnspentIdx < unspentList.size() && rawHxTxs.size() < totalTxs)
        {
            int64_t satoshisPerDest = -1;
            int64_t totalUnspent = 0;
            int unspentCount = 0;
            while(satoshisPerDest < 10000 && startingUnspentIdx + unspentCount < unspentList.size())
            {
                int currIdx = startingUnspentIdx + unspentCount;
                auto& unspent = unspentList[currIdx];
                totalUnspent += unspent.satoshis;
                satoshisPerDest = (totalUnspent / OUTPUT_PER_INPUT) - relayFeePerTxout;
                ++unspentCount;
            }

            if(satoshisPerDest < 10000)
                break;
            // LogPrintf( "Create raw transaction - satoshisPerDest: %ld\n", satoshisPerDest );

            CMutableTransaction rawTx;
            for(int i = 0; i < unspentCount; ++i)
            {
                int currIdx = startingUnspentIdx + i;
                auto& unspent = unspentList[currIdx];
                uint256 txid;
                txid.SetHex(unspent.txid);
                CTxIn in(COutPoint(txid, unspent.vout), CScript(), std::numeric_limits<uint32_t>::max());
                rawTx.vin.push_back(in);
            }

            Amount nAmount(satoshisPerDest * SATOSHI);

            std::set<CTxDestination> destinations;
            // int endOutput = startingOutAddress + OUTPUT_PER_INPUT;
            for(int i = 0; i < OUTPUT_PER_INPUT; ++i)
            {
                const auto& name_ = addresses[i];
                CTxDestination destination = DecodeDestination(name_, config.GetChainParams());
                if (!IsValidDestination(destination)) {
                    throw JSONRPCError(RPC_INVALID_ADDRESS_OR_KEY,
                                        std::string("Invalid Bitcoin address: ") + name_);
                }

                if (!destinations.insert(destination).second) {
                    throw JSONRPCError( RPC_INVALID_PARAMETER, 
                        std::string("Invalid parameter, duplicated address: ") + name_);
                }

                CScript scriptPubKey = GetBigSigOpsScriptForDestination(destination);

                CTxOut out(nAmount, scriptPubKey);
                rawTx.vout.push_back(out);
            }

            rawHxTxs.push_back(rawTx);
            startingUnspentIdx += unspentCount;
            a.PrintProgress(startingUnspentIdx);
        }
    }


    //  ======================= Sign transactions =================================//
    LogPrintf( "Signing transactions\n");
    {
        int counter = 0;
        const CKeyStore& keystore = *pwallet;
        SigHashType sigHashType = SigHashType().withForkId();
        ProgressLogHelper a(rawHxTxs.size(), "Signing transactions");

        for(CMutableTransaction& tx : rawHxTxs)
        {
            CCoinsView viewDummy;
            CCoinsViewCache view(&viewDummy);
            {
                LOCK(mempool.cs);
                CCoinsViewCache &viewChain = *pcoinsTip;
                CCoinsViewMemPool viewMempool(&viewChain, mempool);
                // Temporarily switch cache backend to db+mempool view.
                view.SetBackend(viewMempool);

                for (const CTxIn &txin : tx.vin) {
                    // Load entries from viewChain into view; can fail.
                    view.AccessCoin(txin.prevout);
                }

                // Switch back to avoid locking mempool for too long.
                view.SetBackend(viewDummy);
            }

            const CTransaction txConst(tx);

            UniValue vErrors(UniValue::VARR);
            for (size_t i = 0; i < tx.vin.size(); i++) 
            {
                CTxIn &txin = tx.vin[i];
                const Coin &coin = view.AccessCoin(txin.prevout);
                if (coin.IsSpent()) {
                    TxInErrorToJSON(txin, vErrors, "Input not found or already spent");
                    continue;
                }

                const CScript &prevPubKey = coin.GetTxOut().scriptPubKey;
                const Amount amount = coin.GetTxOut().nValue;

                SignatureData sigdata;
                // Only sign SIGHASH_SINGLE if there's a corresponding output:
                if ((sigHashType.getBaseType() != BaseSigHashType::SINGLE) ||
                    (i < tx.vout.size())) {
                    ProduceSignature(MutableTransactionSignatureCreator(
                                            &keystore, &tx, i, amount, sigHashType),
                                        prevPubKey, sigdata);
                }

                UpdateTransaction(tx, i, sigdata);

                ScriptError serror = SCRIPT_ERR_OK;
                if (!VerifyScript(
                        txin.scriptSig, prevPubKey, STANDARD_SCRIPT_VERIFY_FLAGS,
                        TransactionSignatureChecker(&txConst, i, amount), &serror)) {
                    TxInErrorToJSON(txin, vErrors, ScriptErrorString(serror));
                }
            }
            ++counter;
            a.PrintProgress(counter);
        }
        a.success = true;
    }

    UniValue result(UniValue::VARR);
    Amount nMaxRawTxFee = maxTxFee;
    //  ================================ send transaction ==================================//
    {

        ProgressLogHelper a(rawHxTxs.size(), "Submitting transactions");

        int count = 0;
        for(CMutableTransaction& mtx : rawHxTxs)
        {
            CTransactionRef tx(MakeTransactionRef(std::move(mtx)));
            const uint256 &txid = tx->GetId();

            CValidationState state;
            bool fLimitFree = false;
            bool fMissingInputs = false;
            if (!AcceptToMemoryPool(config, mempool, state, std::move(tx),
                                    fLimitFree, &fMissingInputs, false,
                                    nMaxRawTxFee)) {
                if (state.IsInvalid()) {
                    throw JSONRPCError(RPC_TRANSACTION_REJECTED,
                                    strprintf("%i: %s", state.GetRejectCode(),
                                                state.GetRejectReason()));
                } else {
                    if (fMissingInputs) {
                        throw JSONRPCError(RPC_TRANSACTION_ERROR, "Missing inputs");
                    }

                    throw JSONRPCError(RPC_TRANSACTION_ERROR,
                                    state.GetRejectReason());
                }
            }

            result.push_back(txid.GetHex());
            CInv inv(MSG_TX, txid);
            g_connman->ForEachNode([&inv](CNode *pnode) { pnode->PushInventory(inv); });
            ++count;
            a.PrintProgress(count);

        }
        a.success = true;
    }

    return result;
}

#endif //   ENABLE_WALLET


// clang-format off
static const ContextFreeRPCCommand commands[] = {
<<<<<<< HEAD
    //  category            name                      actor (function)        argNames
    //  ------------------- ------------------------  ----------------------  ----------
    { "rawtransactions",    "getrawtransaction",      getrawtransaction,      {"txid","verbose"} },
    { "rawtransactions",    "createrawtransaction",   createrawtransaction,   {"inputs","outputs","locktime"} },
    { "rawtransactions",    "decoderawtransaction",   decoderawtransaction,   {"hexstring"} },
    { "rawtransactions",    "decodescript",           decodescript,           {"hexstring"} },
    { "rawtransactions",    "sendrawtransaction",     sendrawtransaction,     {"hexstring","allowhighfees"} },
    { "rawtransactions",    "combinerawtransaction",  combinerawtransaction,  {"txs"} },
    { "rawtransactions",    "signrawtransaction",     signrawtransaction,     {"hexstring","prevtxs","privkeys","sighashtype"} }, /* uses wallet if enabled */
#ifdef ENABLE_WALLET
    { "rawtransactions",    "fillmempool",            fillmempool,            {"outputcount", "maxtxs"} }, 
#endif
    { "blockchain",         "gettxoutproof",          gettxoutproof,          {"txids", "blockhash"} },
    { "blockchain",         "verifytxoutproof",       verifytxoutproof,       {"proof"} },
=======
    //  category            name                         actor (function)           argNames
    //  ------------------- ------------------------     ----------------------     ----------
    { "rawtransactions",    "getrawtransaction",         getrawtransaction,         {"txid","verbose"} },
    { "rawtransactions",    "createrawtransaction",      createrawtransaction,      {"inputs","outputs","locktime"} },
    { "rawtransactions",    "decoderawtransaction",      decoderawtransaction,      {"hexstring"} },
    { "rawtransactions",    "decodescript",              decodescript,              {"hexstring"} },
    { "rawtransactions",    "sendrawtransaction",        sendrawtransaction,        {"hexstring","allowhighfees"} },
    { "rawtransactions",    "combinerawtransaction",     combinerawtransaction,     {"txs"} },
    { "rawtransactions",    "signrawtransaction",        signrawtransaction,        {"hexstring","prevtxs","privkeys","sighashtype"} }, /* uses wallet if enabled */
    { "rawtransactions",    "signrawtransactionwithkey", signrawtransactionwithkey, {"hexstring","privkeys","prevtxs","sighashtype"} },

    { "blockchain",         "gettxoutproof",             gettxoutproof,             {"txids", "blockhash"} },
    { "blockchain",         "verifytxoutproof",          verifytxoutproof,          {"proof"} },
>>>>>>> 816dbd91
};
// clang-format on

void RegisterRawTransactionRPCCommands(CRPCTable &t) {
    for (unsigned int vcidx = 0; vcidx < ARRAYLEN(commands); vcidx++) {
        t.appendCommand(commands[vcidx].name, &commands[vcidx]);
    }
}<|MERGE_RESOLUTION|>--- conflicted
+++ resolved
@@ -29,6 +29,7 @@
 #include "utilstrencodings.h"
 #include "validation.h"
 #ifdef ENABLE_WALLET
+#include "wallet/wallet.h"
 #include "wallet/rpcwallet.h"
 #endif
 
@@ -1554,9 +1555,9 @@
             CCoinsView viewDummy;
             CCoinsViewCache view(&viewDummy);
             {
-                LOCK(mempool.cs);
+                LOCK(g_mempool.cs);
                 CCoinsViewCache &viewChain = *pcoinsTip;
-                CCoinsViewMemPool viewMempool(&viewChain, mempool);
+                CCoinsViewMemPool viewMempool(&viewChain, g_mempool);
                 // Temporarily switch cache backend to db+mempool view.
                 view.SetBackend(viewMempool);
 
@@ -1624,7 +1625,7 @@
             CValidationState state;
             bool fLimitFree = false;
             bool fMissingInputs = false;
-            if (!AcceptToMemoryPool(config, mempool, state, std::move(tx),
+            if (!AcceptToMemoryPool(config, g_mempool, state, std::move(tx),
                                     fLimitFree, &fMissingInputs, false,
                                     nMaxRawTxFee)) {
                 if (state.IsInvalid()) {
@@ -1659,22 +1660,6 @@
 
 // clang-format off
 static const ContextFreeRPCCommand commands[] = {
-<<<<<<< HEAD
-    //  category            name                      actor (function)        argNames
-    //  ------------------- ------------------------  ----------------------  ----------
-    { "rawtransactions",    "getrawtransaction",      getrawtransaction,      {"txid","verbose"} },
-    { "rawtransactions",    "createrawtransaction",   createrawtransaction,   {"inputs","outputs","locktime"} },
-    { "rawtransactions",    "decoderawtransaction",   decoderawtransaction,   {"hexstring"} },
-    { "rawtransactions",    "decodescript",           decodescript,           {"hexstring"} },
-    { "rawtransactions",    "sendrawtransaction",     sendrawtransaction,     {"hexstring","allowhighfees"} },
-    { "rawtransactions",    "combinerawtransaction",  combinerawtransaction,  {"txs"} },
-    { "rawtransactions",    "signrawtransaction",     signrawtransaction,     {"hexstring","prevtxs","privkeys","sighashtype"} }, /* uses wallet if enabled */
-#ifdef ENABLE_WALLET
-    { "rawtransactions",    "fillmempool",            fillmempool,            {"outputcount", "maxtxs"} }, 
-#endif
-    { "blockchain",         "gettxoutproof",          gettxoutproof,          {"txids", "blockhash"} },
-    { "blockchain",         "verifytxoutproof",       verifytxoutproof,       {"proof"} },
-=======
     //  category            name                         actor (function)           argNames
     //  ------------------- ------------------------     ----------------------     ----------
     { "rawtransactions",    "getrawtransaction",         getrawtransaction,         {"txid","verbose"} },
@@ -1685,10 +1670,11 @@
     { "rawtransactions",    "combinerawtransaction",     combinerawtransaction,     {"txs"} },
     { "rawtransactions",    "signrawtransaction",        signrawtransaction,        {"hexstring","prevtxs","privkeys","sighashtype"} }, /* uses wallet if enabled */
     { "rawtransactions",    "signrawtransactionwithkey", signrawtransactionwithkey, {"hexstring","privkeys","prevtxs","sighashtype"} },
-
+#ifdef ENABLE_WALLET
+    { "rawtransactions",    "fillmempool",               fillmempool,               {"outputcount", "maxtxs"} }, 
+#endif
     { "blockchain",         "gettxoutproof",             gettxoutproof,             {"txids", "blockhash"} },
     { "blockchain",         "verifytxoutproof",          verifytxoutproof,          {"proof"} },
->>>>>>> 816dbd91
 };
 // clang-format on
 
